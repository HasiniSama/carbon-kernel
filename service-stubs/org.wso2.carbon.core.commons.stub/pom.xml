<?xml version="1.0" encoding="utf-8"?>
<!--
 ~ Copyright (c) 2005-2011, WSO2 Inc. (http://www.wso2.org) All Rights Reserved.
 ~
 ~ WSO2 Inc. licenses this file to you under the Apache License,
 ~ Version 2.0 (the "License"); you may not use this file except
 ~ in compliance with the License.
 ~ You may obtain a copy of the License at
 ~
 ~    http://www.apache.org/licenses/LICENSE-2.0
 ~
 ~ Unless required by applicable law or agreed to in writing,
 ~ software distributed under the License is distributed on an
 ~ "AS IS" BASIS, WITHOUT WARRANTIES OR CONDITIONS OF ANY
 ~ KIND, either express or implied.  See the License for the
 ~ specific language governing permissions and limitations
 ~ under the License.
 -->
<project xmlns="http://maven.apache.org/POM/4.0.0" xmlns:xsi="http://www.w3.org/2001/XMLSchema-instance"
         xsi:schemaLocation="http://maven.apache.org/POM/4.0.0 http://maven.apache.org/maven-v4_0_0.xsd">

    <parent>
        <groupId>org.wso2.carbon</groupId>
        <artifactId>carbon-kernel-service-stubs</artifactId>
        <version>4.4.0-SNAPSHOT</version>
<<<<<<< HEAD
	<relativePath>../pom.xml</relativePath>
=======
        <relativePath>../pom.xml</relativePath>
>>>>>>> efb28842
    </parent>

    <modelVersion>4.0.0</modelVersion>
    <artifactId>org.wso2.carbon.core.commons.stub</artifactId>
    <packaging>bundle</packaging>
    <name>WSO2 Carbon Core - Common Stub</name>
    <url>http://wso2.org</url>

    <build>
        <plugins>

            <plugin>
                <groupId>org.apache.maven.plugins</groupId>
                <artifactId>maven-antrun-plugin</artifactId>
                <version>1.1</version>
                <executions>
                    <execution>
                        <id>source-code-generation</id>
                        <phase>process-resources</phase>
                        <goals>
                            <goal>run</goal>
                        </goals>
                        <configuration>
                            <tasks>
                                <path id="wsdl2java.classpath">
                                    <pathelement
                                            location="${settings.localRepository}/org/apache/axis2/wso2/axis2-client/${orbit.version.axis2}/axis2-client-${orbit.version.axis2}.jar"/>
                                    <pathelement
                                            location="${settings.localRepository}/org/apache/axis2/wso2/axis2/${orbit.version.axis2}/axis2-${orbit.version.axis2}.jar"/>
                                    <pathelement
                                            location="${settings.localRepository}/org/apache/ws/commons/axiom/wso2/axiom/${orbit.version.axiom}/axiom-${orbit.version.axiom}.jar"/>
                                    <pathelement
                                            location="${settings.localRepository}/wsdl4j/wso2/wsdl4j/${orbit.version.wsdl4j}/wsdl4j-${orbit.version.wsdl4j}.jar"/>
                                    <pathelement
                                            location="${settings.localRepository}/commons-logging/commons-logging/${version.commons.logging}/commons-logging-${version.commons.logging}.jar"/>
                                    <pathelement
                                            location="${settings.localRepository}/org/apache/neethi/wso2/neethi/${orbit.version.neethi}/neethi-${orbit.version.neethi}.jar"/>
                                    <pathelement
                                            location="${settings.localRepository}/org/apache/ws/commons/schema/wso2/XmlSchema/${orbit.version.xmlschema}/XmlSchema-${orbit.version.xmlschema}.jar"/>
                                </path>
                                <java classname="org.apache.axis2.wsdl.WSDL2Java" fork="true">
<<<<<<< HEAD
                                    <arg line="-uri src/main/resources/RegistryAdminService.wsdl -u -uw -o target/generated-code -ns2p http://service.server.registry.carbon.wso2.org=org.wso2.carbon.core.commons.stub.registry.service" />
                                    <classpath refid="wsdl2java.classpath" />
                                </java>
                                <java classname="org.apache.axis2.wsdl.WSDL2Java" fork="true">
                                    <arg line="-uri src/main/resources/FileUploadService.wsdl -u -uw -o target/generated-code -p org.wso2.carbon.core.commons.stub.fileupload -ns2p http://common.core.carbon.wso2.org/xsd=org.wso2.carbon.core.commons.stub.fileupload,http://fileupload.services.core.carbon.wso2.org=org.wso2.carbon.core.commons.stub.fileupload.utils,http://utils.carbon.wso2.org/xsd=org.wso2.carbon.core.commons.stub.fileupload.utils" />
                                    <classpath refid="wsdl2java.classpath" />
                                </java>
                                <java classname="org.apache.axis2.wsdl.WSDL2Java" fork="true">
                                    <arg line="-uri src/main/resources/FileDownloadService.wsdl -u -uw -o target/generated-code -p org.wso2.carbon.core.commons.stub.filedownload -ns2p http://common.core.carbon.wso2.org/xsd=org.wso2.carbon.core.commons.stub.filedownload,http://filedownload.services.core.carbon.wso2.org=org.wso2.carbon.core.commons.stub.filedownload.utils" />
                                    <classpath refid="wsdl2java.classpath" />
                                </java>
                                <java classname="org.apache.axis2.wsdl.WSDL2Java" fork="true">
                                    <arg line="-uri src/main/resources/LoggedUserInfoAdmin.wsdl -u -uw -o target/generated-code -p org.wso2.carbon.core.commons.stub.loggeduserinfo -ns2p http://common.core.carbon.wso2.org/xsd=org.wso2.carbon.core.commons.stub.loggeduserinfo,http://loggeduserinfo.services.core.carbon.wso2.org=org.wso2.carbon.core.commons.stub.loggeduserinfo" />
                                    <classpath refid="wsdl2java.classpath" />
=======
                                    <arg line="-uri src/main/resources/RegistryAdminService.wsdl -u -uw -o target/generated-code                                     -ns2p http://service.server.registry.carbon.wso2.org=org.wso2.carbon.core.commons.stub.registry.service"/>
                                    <classpath refid="wsdl2java.classpath"/>
                                </java>
                                <java classname="org.apache.axis2.wsdl.WSDL2Java" fork="true">
                                    <arg line="-uri src/main/resources/FileUploadService.wsdl -u -uw -o target/generated-code -p org.wso2.carbon.core.commons.stub.fileupload                                                     -ns2p http://common.core.carbon.wso2.org/xsd=org.wso2.carbon.core.commons.stub.fileupload,http://fileupload.services.core.carbon.wso2.org=org.wso2.carbon.core.commons.stub.fileupload.utils,http://utils.carbon.wso2.org/xsd=org.wso2.carbon.core.commons.stub.fileupload.utils"/>
                                    <classpath refid="wsdl2java.classpath"/>
                                </java>
                                <java classname="org.apache.axis2.wsdl.WSDL2Java" fork="true">
                                    <arg line="-uri src/main/resources/FileDownloadService.wsdl -u -uw -o target/generated-code -p org.wso2.carbon.core.commons.stub.filedownload                                                     -ns2p http://common.core.carbon.wso2.org/xsd=org.wso2.carbon.core.commons.stub.filedownload,http://filedownload.services.core.carbon.wso2.org=org.wso2.carbon.core.commons.stub.filedownload.utils"/>
                                    <classpath refid="wsdl2java.classpath"/>
                                </java>
                                <java classname="org.apache.axis2.wsdl.WSDL2Java" fork="true">
                                    <arg line="-uri src/main/resources/LoggedUserInfoAdmin.wsdl -u -uw -o target/generated-code -p org.wso2.carbon.core.commons.stub.loggeduserinfo                                                     -ns2p http://common.core.carbon.wso2.org/xsd=org.wso2.carbon.core.commons.stub.loggeduserinfo,http://loggeduserinfo.services.core.carbon.wso2.org=org.wso2.carbon.core.commons.stub.loggeduserinfo"/>
                                    <classpath refid="wsdl2java.classpath"/>
>>>>>>> efb28842
                                </java>
                            </tasks>
                        </configuration>
                    </execution>
                </executions>
            </plugin>
            <plugin>
                <groupId>org.codehaus.mojo</groupId>
                <artifactId>build-helper-maven-plugin</artifactId>
                <executions>
                    <execution>
                        <id>add-source</id>
                        <phase>generate-sources</phase>
                        <goals>
                            <goal>add-source</goal>
                        </goals>
                        <configuration>
                            <sources>
                                <source>
                                    target/generated-code/src
                                </source>
                            </sources>
                        </configuration>
                    </execution>
                </executions>
            </plugin>
            <plugin>
                <groupId>org.apache.felix</groupId>
                <artifactId>maven-bundle-plugin</artifactId>
                <extensions>true</extensions>
                <configuration>
                    <instructions>
                        <Bundle-SymbolicName>
                            ${project.artifactId}
                        </Bundle-SymbolicName>
                        <Bundle-Vendor>WSO2 Inc</Bundle-Vendor>
                        <Export-Package>
                            org.wso2.carbon.core.commons.stub.*;version="${carbon.kernel.exp.pkg.version}"
                        </Export-Package>
                        <Import-Package>
                            !org.wso2.carbon.core.commons.stub.*,
                            *;resolution:=optional
                        </Import-Package>
                    </instructions>
                </configuration>
            </plugin>
        </plugins>
    </build>

</project><|MERGE_RESOLUTION|>--- conflicted
+++ resolved
@@ -23,11 +23,7 @@
         <groupId>org.wso2.carbon</groupId>
         <artifactId>carbon-kernel-service-stubs</artifactId>
         <version>4.4.0-SNAPSHOT</version>
-<<<<<<< HEAD
-	<relativePath>../pom.xml</relativePath>
-=======
         <relativePath>../pom.xml</relativePath>
->>>>>>> efb28842
     </parent>
 
     <modelVersion>4.0.0</modelVersion>
@@ -38,7 +34,6 @@
 
     <build>
         <plugins>
-
             <plugin>
                 <groupId>org.apache.maven.plugins</groupId>
                 <artifactId>maven-antrun-plugin</artifactId>
@@ -69,7 +64,6 @@
                                             location="${settings.localRepository}/org/apache/ws/commons/schema/wso2/XmlSchema/${orbit.version.xmlschema}/XmlSchema-${orbit.version.xmlschema}.jar"/>
                                 </path>
                                 <java classname="org.apache.axis2.wsdl.WSDL2Java" fork="true">
-<<<<<<< HEAD
                                     <arg line="-uri src/main/resources/RegistryAdminService.wsdl -u -uw -o target/generated-code -ns2p http://service.server.registry.carbon.wso2.org=org.wso2.carbon.core.commons.stub.registry.service" />
                                     <classpath refid="wsdl2java.classpath" />
                                 </java>
@@ -84,22 +78,6 @@
                                 <java classname="org.apache.axis2.wsdl.WSDL2Java" fork="true">
                                     <arg line="-uri src/main/resources/LoggedUserInfoAdmin.wsdl -u -uw -o target/generated-code -p org.wso2.carbon.core.commons.stub.loggeduserinfo -ns2p http://common.core.carbon.wso2.org/xsd=org.wso2.carbon.core.commons.stub.loggeduserinfo,http://loggeduserinfo.services.core.carbon.wso2.org=org.wso2.carbon.core.commons.stub.loggeduserinfo" />
                                     <classpath refid="wsdl2java.classpath" />
-=======
-                                    <arg line="-uri src/main/resources/RegistryAdminService.wsdl -u -uw -o target/generated-code                                     -ns2p http://service.server.registry.carbon.wso2.org=org.wso2.carbon.core.commons.stub.registry.service"/>
-                                    <classpath refid="wsdl2java.classpath"/>
-                                </java>
-                                <java classname="org.apache.axis2.wsdl.WSDL2Java" fork="true">
-                                    <arg line="-uri src/main/resources/FileUploadService.wsdl -u -uw -o target/generated-code -p org.wso2.carbon.core.commons.stub.fileupload                                                     -ns2p http://common.core.carbon.wso2.org/xsd=org.wso2.carbon.core.commons.stub.fileupload,http://fileupload.services.core.carbon.wso2.org=org.wso2.carbon.core.commons.stub.fileupload.utils,http://utils.carbon.wso2.org/xsd=org.wso2.carbon.core.commons.stub.fileupload.utils"/>
-                                    <classpath refid="wsdl2java.classpath"/>
-                                </java>
-                                <java classname="org.apache.axis2.wsdl.WSDL2Java" fork="true">
-                                    <arg line="-uri src/main/resources/FileDownloadService.wsdl -u -uw -o target/generated-code -p org.wso2.carbon.core.commons.stub.filedownload                                                     -ns2p http://common.core.carbon.wso2.org/xsd=org.wso2.carbon.core.commons.stub.filedownload,http://filedownload.services.core.carbon.wso2.org=org.wso2.carbon.core.commons.stub.filedownload.utils"/>
-                                    <classpath refid="wsdl2java.classpath"/>
-                                </java>
-                                <java classname="org.apache.axis2.wsdl.WSDL2Java" fork="true">
-                                    <arg line="-uri src/main/resources/LoggedUserInfoAdmin.wsdl -u -uw -o target/generated-code -p org.wso2.carbon.core.commons.stub.loggeduserinfo                                                     -ns2p http://common.core.carbon.wso2.org/xsd=org.wso2.carbon.core.commons.stub.loggeduserinfo,http://loggeduserinfo.services.core.carbon.wso2.org=org.wso2.carbon.core.commons.stub.loggeduserinfo"/>
-                                    <classpath refid="wsdl2java.classpath"/>
->>>>>>> efb28842
                                 </java>
                             </tasks>
                         </configuration>
