<?xml version="1.0" encoding="utf-8"?>
<!-- ~ Copyright (c) WSO2 Inc. (http://wso2.com) All Rights Reserved. ~ ~
	Licensed under the Apache License, Version 2.0 (the "License"); ~ you may
	not use this file except in compliance with the License. ~ You may obtain
	a copy of the License at ~ ~ http://www.apache.org/licenses/LICENSE-2.0 ~
	~ Unless required by applicable law or agreed to in writing, software ~ distributed
	under the License is distributed on an "AS IS" BASIS, ~ WITHOUT WARRANTIES
	OR CONDITIONS OF ANY KIND, either express or implied. ~ See the License for
	the specific language governing permissions and ~ limitations under the License. -->

<project xmlns="http://maven.apache.org/POM/4.0.0"
         xmlns:xsi="http://www.w3.org/2001/XMLSchema-instance"
         xsi:schemaLocation="http://maven.apache.org/POM/4.0.0 http://maven.apache.org/maven-v4_0_0.xsd">
    <modelVersion>4.0.0</modelVersion>
    <parent>
        <groupId>org.wso2.carbon</groupId>
        <artifactId>carbon</artifactId>
        <version>5.0.0-SNAPSHOT</version>
	<relativePath>../../pom.xml</relativePath>
    </parent>

    <artifactId>org.wso2.carbon.launcher</artifactId>
    <packaging>jar</packaging>
    <name>WSO2 Carbon Kernel - Launcher</name>
    <description>This module launch a Carbon instances</description>
    <url>http://wso2.org</url>

    <dependencies>
        <dependency>
            <groupId>org.osgi</groupId>
            <artifactId>org.osgi.core</artifactId>
        </dependency>
        <dependency>
            <groupId>org.testng</groupId>
            <artifactId>testng</artifactId>
            <scope>test</scope>
        </dependency>
        <dependency>
            <groupId>org.ops4j.pax.logging</groupId>
            <artifactId>pax-logging-api</artifactId>
        </dependency>
<<<<<<< HEAD
=======
        <dependency>
            <groupId>org.jacoco</groupId>
            <artifactId>org.jacoco.agent</artifactId>
            <classifier>runtime</classifier>
            <scope>test</scope>
        </dependency>
>>>>>>> 5b612da4
    </dependencies>

    <build>
        <plugins>
            <plugin>
                <groupId>org.jacoco</groupId>
                <artifactId>jacoco-maven-plugin</artifactId>
            </plugin>
        </plugins>
    </build>
</project><|MERGE_RESOLUTION|>--- conflicted
+++ resolved
@@ -39,15 +39,12 @@
             <groupId>org.ops4j.pax.logging</groupId>
             <artifactId>pax-logging-api</artifactId>
         </dependency>
-<<<<<<< HEAD
-=======
         <dependency>
             <groupId>org.jacoco</groupId>
             <artifactId>org.jacoco.agent</artifactId>
             <classifier>runtime</classifier>
             <scope>test</scope>
         </dependency>
->>>>>>> 5b612da4
     </dependencies>
 
     <build>
