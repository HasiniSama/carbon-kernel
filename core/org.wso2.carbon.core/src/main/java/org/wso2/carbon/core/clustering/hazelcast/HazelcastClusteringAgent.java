--- conflicted
+++ resolved
@@ -61,7 +61,6 @@
 import org.osgi.framework.BundleContext;
 import org.wso2.carbon.base.CarbonBaseConstants;
 import org.wso2.carbon.base.CarbonBaseUtils;
-import org.wso2.carbon.base.api.IdempotentMessage;
 import org.wso2.carbon.caching.impl.DistributedMapProvider;
 import org.wso2.carbon.caching.impl.clustering.ClusterCacheInvalidationRequest;
 import org.wso2.carbon.core.CarbonThreadFactory;
@@ -81,7 +80,6 @@
 import java.io.FileInputStream;
 import java.io.FileNotFoundException;
 import java.io.IOException;
-import java.lang.annotation.Annotation;
 import java.lang.reflect.InvocationTargetException;
 import java.net.SocketException;
 import java.nio.file.Files;
@@ -135,11 +133,7 @@
     private HazelcastMembershipScheme membershipScheme;
     private ConfigurationContext configurationContext;
     private ITopic<ClusteringMessage> clusteringMessageTopic;
-<<<<<<< HEAD
-    private ITopic<IdempotentWrappedClusteringMessage> idempotentNonReliableMessageTopic;
-=======
     private ITopic<AsyncClusteringMessage> cacheInvalidationMessageTopic;
->>>>>>> b3e2963f
     private ITopic<GroupManagementCommand> groupManagementTopic;
     private List<ClusteringMessage> sentMsgsBuffer = new CopyOnWriteArrayList<ClusteringMessage>();
 
@@ -167,10 +161,6 @@
     private static final String LOCAL_MEMBER_IDENTIFIER = "localMemberIdentifier";
     private HazelcastDistributedMapProvider distributedMapProvider;
     private HazelcastCarbonClusterImpl hazelcastCarbonCluster;
-<<<<<<< HEAD
-    private ScheduledExecutorService msgCleanupScheduler;
-=======
->>>>>>> b3e2963f
     private String clusterNodeId;
 
     public void init() throws ClusteringFault {
@@ -201,10 +191,6 @@
         }
         long start = System.currentTimeMillis();
         log.info("Hazelcast cluster is initializing...");
-<<<<<<< HEAD
-//        primaryHazelcastConfig.getSerializationConfig().getDataSerializableFactoryClasses().
-=======
->>>>>>> b3e2963f
         primaryHazelcastInstance = Hazelcast.newHazelcastInstance(primaryHazelcastConfig);
         log.info("Hazelcast initialized in " + (System.currentTimeMillis() - start) + "ms");
         hazelcastCarbonCluster = new HazelcastCarbonClusterImpl(primaryHazelcastInstance);
@@ -212,14 +198,6 @@
 
         clusteringMessageTopic = primaryHazelcastInstance.getTopic(HazelcastConstants.CLUSTERING_MESSAGE_TOPIC);
         clusteringMessageTopic.addMessageListener(new HazelcastClusterMessageListener(configurationContext,
-<<<<<<< HEAD
-                recdMsgsBuffer, sentMsgsBuffer));
-        idempotentNonReliableMessageTopic = primaryHazelcastInstance.getTopic(
-                HazelcastConstants.CLUSTER_IDEMPOTENT_NON_RELIABLE_MESSAGE_TOPIC);
-        HazelcastIdempotentClusterMessageListener idempotentClusterMessageListener =
-                new HazelcastIdempotentClusterMessageListener(configurationContext, clusterNodeId);
-        idempotentNonReliableMessageTopic.addMessageListener(idempotentClusterMessageListener);
-=======
                                                                                       recdMsgsBuffer, sentMsgsBuffer));
         cacheInvalidationMessageTopic = primaryHazelcastInstance.getTopic(
                 HazelcastConstants.CACHE_INVALIDATION_MESSAGE_TOPIC);
@@ -227,7 +205,6 @@
                 configurationContext,
                 clusterNodeId);
         cacheInvalidationMessageTopic.addMessageListener(asyncListener);
->>>>>>> b3e2963f
         groupManagementTopic = primaryHazelcastInstance.getTopic(HazelcastConstants.GROUP_MGT_CMD_TOPIC);
         groupManagementTopic.addMessageListener(new GroupManagementCommandListener(configurationContext));
         ITopic<ControlCommand> controlCommandTopic = primaryHazelcastInstance.getTopic(HazelcastConstants.CONTROL_COMMAND_TOPIC);
@@ -311,11 +288,7 @@
         //-- Coordinator election algorithm ends here.
 
         registerOsgiServices();
-<<<<<<< HEAD
-        msgCleanupScheduler = Executors
-=======
         ScheduledExecutorService msgCleanupScheduler = Executors
->>>>>>> b3e2963f
                 .newScheduledThreadPool(1, new CarbonThreadFactory(new ThreadGroup("ClusterMsgCleanupThread")));
         msgCleanupScheduler.scheduleWithFixedDelay(new ClusterMessageCleanupTask(),
                                                    2, 2, TimeUnit.MINUTES);
@@ -634,7 +607,7 @@
                 log.error(msg);
                 throw new ClusteringFault(msg);
             }
-        }
+        } //TODO: AWS membership scheme support
     }
 
     private void initiateCustomMembershipScheme(Parameter classNameParameter, Config primaryHazelcastConfig) throws ClusteringFault {
@@ -726,9 +699,6 @@
             Hazelcast.shutdownAll();
         } catch (Exception ignored) {
         }
-        if (msgCleanupScheduler != null) {
-            msgCleanupScheduler.shutdown();
-        }
     }
 
     public void setConfigurationContext(ConfigurationContext configurationContext) {
@@ -837,19 +807,11 @@
     public List<ClusteringCommand> sendMessage(ClusteringMessage clusteringMessage,
                                                boolean isSync) throws ClusteringFault {
 
-<<<<<<< HEAD
-        if (isIdempotent(clusteringMessage)) {
-            //Wrap with idempotent message and send
-            IdempotentWrappedClusteringMessage idempotentWrappedClusteringMessage = new IdempotentWrappedClusteringMessage(clusteringMessage);
-            idempotentWrappedClusteringMessage.setClusterNodeId(clusterNodeId);
-            sendToTopic(idempotentNonReliableMessageTopic, idempotentWrappedClusteringMessage);
-=======
         if (clusteringMessage instanceof ClusterCacheInvalidationRequest) {
             //Wrap with async and send
             AsyncClusteringMessage asyncClusteringMessage = new AsyncClusteringMessage(clusteringMessage);
             asyncClusteringMessage.setClusterNodeId(clusterNodeId);
             sendToTopic(cacheInvalidationMessageTopic, asyncClusteringMessage);
->>>>>>> b3e2963f
             return Collections.emptyList();
         } else {
 
@@ -861,11 +823,6 @@
         }
     }
 
-<<<<<<< HEAD
-
-
-=======
->>>>>>> b3e2963f
     /**
      * Send message to selected topic.
      *
@@ -886,24 +843,6 @@
                 // Ignoring this exception if the server is shutting down.
             }
         }
-<<<<<<< HEAD
-    }
-
-    /**
-     * Checks if the message is replayable (idempotent).
-     *
-     * @param message
-     * @return
-     */
-    boolean isIdempotent(Object message) {
-        if (message == null) {
-            return true;
-        }
-        Annotation annotation = message.getClass().getAnnotation(IdempotentMessage.class);
-
-        return annotation != null;
-=======
->>>>>>> b3e2963f
     }
 
     private class ClusterMessageCleanupTask implements Runnable {
