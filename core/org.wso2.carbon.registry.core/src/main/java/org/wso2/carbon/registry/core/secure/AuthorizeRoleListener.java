/*
 *  Copyright (c) 2005-2009, WSO2 Inc. (http://www.wso2.org) All Rights Reserved.
 *
 *  WSO2 Inc. licenses this file to you under the Apache License,
 *  Version 2.0 (the "License"); you may not use this file except
 *  in compliance with the License.
 *  You may obtain a copy of the License at
 *
 *  http://www.apache.org/licenses/LICENSE-2.0
 *
 *  Unless required by applicable law or agreed to in writing,
 *  software distributed under the License is distributed on an
 *  "AS IS" BASIS, WITHOUT WARRANTIES OR CONDITIONS OF ANY
 *  KIND, either express or implied.  See the License for the
 *  specific language governing permissions and limitations
 *  under the License.
 *
 */
package org.wso2.carbon.registry.core.secure;

import org.apache.commons.logging.Log;
import org.apache.commons.logging.LogFactory;
import org.wso2.carbon.registry.core.ActionConstants;
import org.wso2.carbon.registry.core.config.RegistryContext;
import org.wso2.carbon.registry.core.utils.RegistryUtils;
import org.wso2.carbon.user.core.AuthorizationManager;
import org.wso2.carbon.user.core.UserStoreException;
import org.wso2.carbon.user.core.common.AbstractAuthorizationManagerListener;
import org.wso2.carbon.user.core.listener.AuthorizationManagerListener;

import java.util.Arrays;
import java.util.List;

/**
 * This is a registry-based implementation of a listener that can be attached to the authorization
 * manager of a Carbon server. An authorize role listener is capable of mapping Carbon UI
 * permissions to registry resource permissions and thereby manage accessibility to various resource
 * paths based on the amount of permissions available to a given role.
 */
public class AuthorizeRoleListener extends AbstractAuthorizationManagerListener
        implements AuthorizationManagerListener {

    private int executionId = AuthorizationManagerListener.REGISTRY_AUTH_ROLE_LISTENER;
    private String path = null;
    private String permission = null;
    private String executeAction = null;
    private List<String> actions =
            Arrays.asList(ActionConstants.GET, ActionConstants.PUT, ActionConstants.DELETE);

    private ThreadLocal<Boolean> clearRoleActionOnAllResourcesStarted =
            new ThreadLocal<Boolean>() {
                protected Boolean initialValue() {
                    return false;
                }
            };

    private ThreadLocal<Boolean> authorizeRoleStarted =
            new ThreadLocal<Boolean>() {
                protected Boolean initialValue() {
                    return false;
                }
            };

    private static final Log log = LogFactory.getLog(AuthorizeRoleListener.class);

    /**
     * Creates an instance of an authorize role listener.
     *
     * @param executionId   the execution order identifier
     * @param path          the resource (or collection) path
     * @param permission    the permission. This should not be prefixed with the registry root.
     * @param executeAction the execute action required.
     * @param actions       the actions to which the role would be authorized.
     */
    public AuthorizeRoleListener(int executionId, String path, String permission,
                                 String executeAction, String[] actions) {
        this.executionId = executionId;
        this.path = path;
        this.permission = permission;
        this.executeAction = executeAction;
        if (actions != null) {
            this.actions = Arrays.asList(actions);
        }
    }

    /**
     * Method to get the execution order identifier.
     *
     * @return the execution order identifier.
     */
    public int getExecutionOrderId() {
        return executionId;
    }

    /**
     * Deletes the role's right to perform the action on all resources.
     *
     * @param roleName             the name of the role.
     * @param action               the action of the granted permission.
     * @param authorizationManager the authorization manager to use.
     *
     * @throws UserStoreException if an error occurs.
     */
    @Override
    public boolean clearRoleActionOnAllResources(String roleName, String action,
                                                 AuthorizationManager authorizationManager)
            throws UserStoreException {
        if (clearRoleActionOnAllResourcesStarted.get() != null
                && clearRoleActionOnAllResourcesStarted.get()) {
            return true;
        }
        clearRoleActionOnAllResourcesStarted.set(true);
        authorizationManager.clearRoleActionOnAllResources(roleName, action);
        clearRoleActionOnAllResourcesStarted.set(false);
        try {
            if (executeAction.equals(action)) {
                for (String actionName : actions) {
                    boolean isDenied = false;
                    String[] deniedRoles = authorizationManager.getDeniedRolesForResource(path, actionName);
                    for (String deniedRole : deniedRoles) {
                        if (deniedRole.equals(roleName)) {
                            isDenied = true;
                        }
                    }
                    if (!isDenied) {
                        authorizationManager.clearRoleAuthorization(roleName, path, actionName);
                    }
<<<<<<< HEAD

=======
>>>>>>> cfa863ca
                }
            }
        } catch (Exception e) {
            log.warn("Unable to clear role authorization", e);
            log.debug("Caused by: ", e);
            return true;
        }
        return false;
    }

    /**
     * Grants authorization to a role to perform an action on a resource.
     *
     * @param roleName             the name of the role
     * @param resourceId           resource identification string
     * @param action               the action of the granted permission.
     * @param authorizationManager the authorization manager to use.
     *
     * @throws UserStoreException if an error occurs.
     */
    @Override
    public boolean authorizeRole(String roleName, String resourceId, String action,
                                 AuthorizationManager authorizationManager)
            throws UserStoreException {
        if (authorizeRoleStarted.get() != null && authorizeRoleStarted.get()) {
            return true;
        }
        authorizeRoleStarted.set(true);
        authorizationManager.authorizeRole(roleName, resourceId, action);
        try {
            if (permission.startsWith(RegistryUtils.getRelativePath(
                    RegistryContext.getBaseInstance(), resourceId))
                    && executeAction.equals(action)) {
                for (String actionName : actions) {
                    boolean isDenied = false;
                    String[] deniedRoles = authorizationManager.getDeniedRolesForResource(path, actionName);
                    for (String deniedRole : deniedRoles) {
                        if (deniedRole.equals(roleName)) {
                            isDenied = true;
                        }
                    }
                    if (!isDenied) {
                        authorizationManager.authorizeRole(roleName, path, actionName);
                    }
                }
            }
        } catch (Exception e) {
            log.warn("Unable to set role authorization", e);
            log.debug("Caused by: ", e);
            return true;
        } finally {
            authorizeRoleStarted.set(false);
        }
        return false;

    }
}<|MERGE_RESOLUTION|>--- conflicted
+++ resolved
@@ -125,10 +125,6 @@
                     if (!isDenied) {
                         authorizationManager.clearRoleAuthorization(roleName, path, actionName);
                     }
-<<<<<<< HEAD
-
-=======
->>>>>>> cfa863ca
                 }
             }
         } catch (Exception e) {
