/*
 * Copyright 2005-2007 WSO2, Inc. (http://wso2.com)
 *
 * Licensed under the Apache License, Version 2.0 (the "License");
 * you may not use this file except in compliance with the License.
 * You may obtain a copy of the License at
 *
 * http://www.apache.org/licenses/LICENSE-2.0
 *
 * Unless required by applicable law or agreed to in writing, software
 * distributed under the License is distributed on an "AS IS" BASIS,
 * WITHOUT WARRANTIES OR CONDITIONS OF ANY KIND, either express or implied.
 * See the License for the specific language governing permissions and
 * limitations under the License.
 */
package org.wso2.carbon.user.core.ldap;

import org.wso2.carbon.user.api.Property;
import org.wso2.carbon.user.core.UserStoreConfigConstants;

import java.util.ArrayList;

import static org.wso2.carbon.user.core.constants.UserStoreUIConstants.DataCategory.BASIC;
import static org.wso2.carbon.user.core.constants.UserStoreUIConstants.DataCategory.CONNECTION;
import static org.wso2.carbon.user.core.constants.UserStoreUIConstants.DataCategory.GROUP;
import static org.wso2.carbon.user.core.constants.UserStoreUIConstants.DataCategory.USER;
import static org.wso2.carbon.user.core.constants.UserStoreUIConstants.DataImportance.FALSE;
import static org.wso2.carbon.user.core.constants.UserStoreUIConstants.DataImportance.TRUE;
import static org.wso2.carbon.user.core.constants.UserStoreUIConstants.DataTypes.BOOLEAN;
import static org.wso2.carbon.user.core.constants.UserStoreUIConstants.DataTypes.PASSWORD;
import static org.wso2.carbon.user.core.constants.UserStoreUIConstants.DataTypes.STRING;

/**
 * This class contains the constants related to the Read Write LDAP User Store Manager.
 */
public class ReadWriteLDAPUserStoreConstants {

    //Properties for Read Write LDAP User Store Manager
    public static final ArrayList<Property> RWLDAP_USERSTORE_PROPERTIES = new ArrayList<Property>();
    public static final ArrayList<Property> UNIQUE_ID_RWLDAP_USERSTORE_PROPERTIES = new ArrayList<Property>();
    public static final ArrayList<Property> OPTINAL_RWLDAP_USERSTORE_PROPERTIES = new ArrayList<Property>();

    //For multiple attribute separation
    private static final String MULTI_ATTRIBUTE_SEPARATOR = "MultiAttributeSeparator";
    private static final String MULTI_ATTRIBUTE_SEPARATOR_DESCRIPTION =
            "This is the separator for multiple claim " + "values";
    private static final String DisplayNameAttributeDescription = "Attribute name to display as the Display Name";
    private static final String DisplayNameAttribute = "DisplayNameAttribute";
    private static final String usernameJavaRegExViolationErrorMsg = "UsernameJavaRegExViolationErrorMsg";
    private static final String usernameJavaRegExViolationErrorMsgDescription =
            "Error message when the Username is not matched with UsernameJavaRegEx";
    private static final String passwordJavaRegEx = "PasswordJavaRegEx";
    private static final String passwordJavaRegExViolationErrorMsg = "PasswordJavaRegExViolationErrorMsg";
    private static final String passwordJavaRegExViolationErrorMsgDescription =
            "Error message when the Password is not matched with passwordJavaRegEx";
    private static final String passwordJavaRegExDescription = "Policy that defines the password format in backend";
    private static final String roleDNPattern = "RoleDNPattern";
    private static final String roleDNPatternDescription =
            "The patten for group's DN. It can be defined to improve the LDAP search";

    static {

        setMandatoryProperty(UserStoreConfigConstants.connectionURL, "Connection URL", "ldap://",
                UserStoreConfigConstants.connectionURLDescription, false,
                new Property[] { CONNECTION.getProperty(), STRING.getProperty(), TRUE.getProperty() });
        setMandatoryProperty(UserStoreConfigConstants.connectionName, "Connection Name", "uid=," + "ou=",
                UserStoreConfigConstants.connectionNameDescription, false,
                new Property[] { CONNECTION.getProperty(), STRING.getProperty(), TRUE.getProperty() });
        setMandatoryProperty(UserStoreConfigConstants.connectionPassword, "Connection Password", "",
                UserStoreConfigConstants.connectionPasswordDescription, true,
                new Property[] { CONNECTION.getProperty(), PASSWORD.getProperty(), TRUE.getProperty() });
        setMandatoryProperty(UserStoreConfigConstants.userSearchBase, "User Search Base", "ou=Users,dc=wso2,dc=org",
                UserStoreConfigConstants.userSearchBaseDescription, false,
                new Property[] { USER.getProperty(), STRING.getProperty(), TRUE.getProperty() });
        setMandatoryProperty(UserStoreConfigConstants.userEntryObjectClass, "User Entry Object Class", "identityPerson",
                UserStoreConfigConstants.userEntryObjectClassDescription, false,
                new Property[] { USER.getProperty(), STRING.getProperty(), TRUE.getProperty() });
        setMandatoryProperty(UserStoreConfigConstants.userNameAttribute, "Username Attribute", "uid",
                UserStoreConfigConstants.userNameAttributeDescription, false,
                new Property[] { USER.getProperty(), STRING.getProperty(), TRUE.getProperty() });

        setMandatoryProperty(UserStoreConfigConstants.usernameSearchFilter, "User Search Filter",
                "(&(objectClass=person)(uid=?))", UserStoreConfigConstants.usernameSearchFilterDescription, false,
                new Property[] { USER.getProperty(), STRING.getProperty(), TRUE.getProperty() });
        setMandatoryProperty(UserStoreConfigConstants.usernameListFilter, "User List Filter", "(objectClass=person)",
                UserStoreConfigConstants.usernameListFilterDescription, false,
                new Property[] { USER.getProperty(), STRING.getProperty(), TRUE.getProperty() });
        setMandatoryPropertyForUniqueIdStore(UserStoreConfigConstants.userIdAttribute,
                UserStoreConfigConstants.userIdAttributeName, "scimId",
                UserStoreConfigConstants.userIdAttributeDescription, false,
                new Property[] { USER.getProperty(), STRING.getProperty(), TRUE.getProperty() });
        setMandatoryPropertyForUniqueIdStore(UserStoreConfigConstants.userIdSearchFilter,
                UserStoreConfigConstants.userIdSearchFilterAttributeName, "(&(objectClass=person)(scimId=?))",
                UserStoreConfigConstants.userIdSearchFilterDescription, false,
                new Property[] { USER.getProperty(), STRING.getProperty(), TRUE.getProperty() });

        setProperty(UserStoreConfigConstants.userDNPattern, "User DN Pattern", "",
                UserStoreConfigConstants.userDNPatternDescription,
                new Property[] { USER.getProperty(), STRING.getProperty(), FALSE.getProperty() });
        setProperty(DisplayNameAttribute, "Display name attribute", "", DisplayNameAttributeDescription,
                new Property[] { USER.getProperty(), STRING.getProperty(), FALSE.getProperty() });
        setProperty(UserStoreConfigConstants.disabled, "Disabled", "false",
                UserStoreConfigConstants.disabledDescription,
                new Property[] { BASIC.getProperty(), BOOLEAN.getProperty(), TRUE.getProperty() });

        setProperty(UserStoreConfigConstants.readGroups, "Read Groups", "true",
                UserStoreConfigConstants.readLDAPGroupsDescription,
                new Property[] { GROUP.getProperty(), BOOLEAN.getProperty(), TRUE.getProperty() });
        setProperty(UserStoreConfigConstants.writeGroups, "Write Groups", "true",
                UserStoreConfigConstants.writeGroupsDescription,
                new Property[] { GROUP.getProperty(), BOOLEAN.getProperty(), TRUE.getProperty() });
        setProperty(UserStoreConfigConstants.groupSearchBase, "Group Search Base", "ou=Groups,dc=wso2,dc=org",
                UserStoreConfigConstants.groupSearchBaseDescription,
                new Property[] { GROUP.getProperty(), STRING.getProperty(), TRUE.getProperty() });
        setProperty(UserStoreConfigConstants.groupEntryObjectClass, "Group Entry Object Class", "groupOfNames",
                UserStoreConfigConstants.groupEntryObjectClassDescription,
                new Property[] { GROUP.getProperty(), STRING.getProperty(), TRUE.getProperty() });
        setProperty(UserStoreConfigConstants.groupNameAttribute, "Group Name Attribute", "cn",
                UserStoreConfigConstants.groupNameAttributeDescription,
                new Property[] { GROUP.getProperty(), STRING.getProperty(), TRUE.getProperty() });
        setProperty(UserStoreConfigConstants.groupNameSearchFilter, "Group Search Filter",
                "(&(objectClass=groupOfNames)(cn=?))", UserStoreConfigConstants.groupNameSearchFilterDescription,
                new Property[] { GROUP.getProperty(), STRING.getProperty(), TRUE.getProperty() });
        setProperty(UserStoreConfigConstants.groupNameListFilter, "Group List Filter", "(objectClass=groupOfNames)",
                UserStoreConfigConstants.groupNameListFilterDescription,
                new Property[] { GROUP.getProperty(), STRING.getProperty(), TRUE.getProperty() });
        setProperty(roleDNPattern, "Group DN Pattern", "", roleDNPatternDescription,
                new Property[] { GROUP.getProperty(), STRING.getProperty(), FALSE.getProperty() });

        setProperty(UserStoreConfigConstants.membershipAttribute, "Membership Attribute", "member",
                UserStoreConfigConstants.membershipAttributeDescription,
                new Property[] { GROUP.getProperty(), STRING.getProperty(), FALSE.getProperty() });
        setProperty(UserStoreConfigConstants.memberOfAttribute, "Member Of Attribute", "",
                UserStoreConfigConstants.memberOfAttribute,
                new Property[] { GROUP.getProperty(), STRING.getProperty(), FALSE.getProperty() });
        setProperty("BackLinksEnabled", "Enable Back Links", "false",
                "Whether to allow attributes to be result from references to the object from other objects",
                new Property[] { GROUP.getProperty(), BOOLEAN.getProperty(), FALSE.getProperty() });
        setProperty(UserStoreConfigConstants.referral, UserStoreConfigConstants.referralDisplayName, "follow",
                UserStoreConfigConstants.referralDescription,
                new Property[] { GROUP.getProperty(), STRING.getProperty(), FALSE.getProperty() });

        setProperty(UserStoreConfigConstants.usernameJavaRegEx, "Username RegEx (Java)", "[a-zA-Z0-9._-|//]{3,30}$",
                UserStoreConfigConstants.usernameJavaRegExDescription,
                new Property[] { USER.getProperty(), STRING.getProperty(), TRUE.getProperty() });
        setProperty(UserStoreConfigConstants.usernameJavaScriptRegEx, "Username RegEx (Javascript)", "^[\\S]{3,30}$",
                UserStoreConfigConstants.usernameJavaRegExDescription,
                new Property[] { USER.getProperty(), STRING.getProperty(), TRUE.getProperty() });
        setProperty(usernameJavaRegExViolationErrorMsg, "Username RegEx Violation Error Message",
                "Username pattern policy violated.", usernameJavaRegExViolationErrorMsgDescription,
                new Property[] { USER.getProperty(), STRING.getProperty(), FALSE.getProperty() });
        setProperty(passwordJavaRegEx, "Password RegEx (Java)", "^[\\S]{5,30}$", passwordJavaRegExDescription,
                new Property[] { USER.getProperty(), STRING.getProperty(), TRUE.getProperty() });
        setProperty(UserStoreConfigConstants.passwordJavaScriptRegEx, "Password RegEx (Javascript)", "^[\\S]{5,30}$",
                UserStoreConfigConstants.passwordJavaScriptRegExDescription,
                new Property[] { USER.getProperty(), STRING.getProperty(), TRUE.getProperty() });
        setProperty(passwordJavaRegExViolationErrorMsg, "Password RegEx Violation Error Message",
                "Password pattern policy violated.", passwordJavaRegExViolationErrorMsgDescription,
                new Property[] { USER.getProperty(), STRING.getProperty(), FALSE.getProperty() });
        setProperty(UserStoreConfigConstants.roleNameJavaRegEx, "Group Name RegEx (Java)", "[a-zA-Z0-9._-|//]{3,30}$",
                UserStoreConfigConstants.roleNameJavaRegExDescription,
                new Property[] { GROUP.getProperty(), STRING.getProperty(), TRUE.getProperty() });
        setProperty(UserStoreConfigConstants.roleNameJavaScriptRegEx, "Group Name RegEx (Javascript)", "^[\\S]{3,30}$",
                UserStoreConfigConstants.roleNameJavaScriptRegExDescription,
                new Property[] { GROUP.getProperty(), STRING.getProperty(), TRUE.getProperty() });
        setProperty("UniqueID", "", "", "",
                new Property[] { USER.getProperty(), STRING.getProperty(), FALSE.getProperty() });
        setProperty(UserStoreConfigConstants.lDAPInitialContextFactory, "LDAP Initial Context Factory",
                "com.sun.jndi.ldap.LdapCtxFactory", UserStoreConfigConstants.lDAPInitialContextFactoryDescription,
                new Property[] { CONNECTION.getProperty(), STRING.getProperty(), FALSE.getProperty() });
        setProperty(UserStoreConfigConstants.dateAndTimePattern, UserStoreConfigConstants.dateAndTimePatternDisplayName,
                "", UserStoreConfigConstants.dateAndTimePatternDescription,
                new Property[]{CONNECTION.getProperty(), STRING.getProperty(), FALSE.getProperty()});
<<<<<<< HEAD
        setProperty(UserStoreConfigConstants.USE_CASE_SENSITIVE_USERNAME_FOR_CACHE_KEYS,
                "Use Case Sensitive Username for Cache Keys", "true",
                UserStoreConfigConstants.USE_CASE_SENSITIVE_USERNAME_FOR_CACHE_KEYS_DESCRIPTION,
                new Property[] { USER.getProperty(), BOOLEAN.getProperty(), TRUE.getProperty() });

=======
        setProperty(UserStoreConfigConstants.CASE_INSENSITIVE_USERNAME, "Case Insensitive Username", "true",
                UserStoreConfigConstants.CASE_INSENSITIVE_USERNAME_DESCRIPTION, null);
>>>>>>> e70c50a4
    }

    private static void setMandatoryProperty(String name, String displayName, String value, String description,
            boolean encrypt, Property[] childProperties) {

        String propertyDescription = displayName + "#" + description;
        if (encrypt) {
            propertyDescription += "#encrypt";
        }
        Property property = new Property(name, value, propertyDescription, childProperties);
        RWLDAP_USERSTORE_PROPERTIES.add(property);
    }

    private static void setMandatoryPropertyForUniqueIdStore(String name, String displayName, String value,
            String description, boolean encrypt, Property[] childProperties) {

        String propertyDescription = displayName + "#" + description;
        if (encrypt) {
            propertyDescription += "#encrypt";
        }
        Property property = new Property(name, value, propertyDescription, childProperties);
        UNIQUE_ID_RWLDAP_USERSTORE_PROPERTIES.add(property);
    }

    private static void setProperty(String name, String displayName, String value, String description,
            Property[] childProperties) {

        Property property = new Property(name, value, displayName + "#" + description, childProperties);
        OPTINAL_RWLDAP_USERSTORE_PROPERTIES.add(property);
    }
}<|MERGE_RESOLUTION|>--- conflicted
+++ resolved
@@ -171,16 +171,12 @@
         setProperty(UserStoreConfigConstants.dateAndTimePattern, UserStoreConfigConstants.dateAndTimePatternDisplayName,
                 "", UserStoreConfigConstants.dateAndTimePatternDescription,
                 new Property[]{CONNECTION.getProperty(), STRING.getProperty(), FALSE.getProperty()});
-<<<<<<< HEAD
+        setProperty(UserStoreConfigConstants.CASE_INSENSITIVE_USERNAME, "Case Insensitive Username", "true",
+                UserStoreConfigConstants.CASE_INSENSITIVE_USERNAME_DESCRIPTION, null);
         setProperty(UserStoreConfigConstants.USE_CASE_SENSITIVE_USERNAME_FOR_CACHE_KEYS,
                 "Use Case Sensitive Username for Cache Keys", "true",
                 UserStoreConfigConstants.USE_CASE_SENSITIVE_USERNAME_FOR_CACHE_KEYS_DESCRIPTION,
                 new Property[] { USER.getProperty(), BOOLEAN.getProperty(), TRUE.getProperty() });
-
-=======
-        setProperty(UserStoreConfigConstants.CASE_INSENSITIVE_USERNAME, "Case Insensitive Username", "true",
-                UserStoreConfigConstants.CASE_INSENSITIVE_USERNAME_DESCRIPTION, null);
->>>>>>> e70c50a4
     }
 
     private static void setMandatoryProperty(String name, String displayName, String value, String description,
