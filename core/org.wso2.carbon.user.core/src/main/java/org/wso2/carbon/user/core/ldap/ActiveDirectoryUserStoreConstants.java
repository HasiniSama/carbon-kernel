/*
 * Copyright 2005-2007 WSO2, Inc. (http://wso2.com)
 *
 * Licensed under the Apache License, Version 2.0 (the "License");
 * you may not use this file except in compliance with the License.
 * You may obtain a copy of the License at
 *
 * http://www.apache.org/licenses/LICENSE-2.0
 *
 * Unless required by applicable law or agreed to in writing, software
 * distributed under the License is distributed on an "AS IS" BASIS,
 * WITHOUT WARRANTIES OR CONDITIONS OF ANY KIND, either express or implied.
 * See the License for the specific language governing permissions and
 * limitations under the License.
 */
package org.wso2.carbon.user.core.ldap;

import org.wso2.carbon.user.api.Property;
import org.wso2.carbon.user.core.UserStoreConfigConstants;

import java.util.ArrayList;

import static org.wso2.carbon.user.core.constants.UserStoreUIConstants.DataCategory.BASIC;
import static org.wso2.carbon.user.core.constants.UserStoreUIConstants.DataCategory.CONNECTION;
import static org.wso2.carbon.user.core.constants.UserStoreUIConstants.DataCategory.GROUP;
import static org.wso2.carbon.user.core.constants.UserStoreUIConstants.DataCategory.USER;
import static org.wso2.carbon.user.core.constants.UserStoreUIConstants.DataImportance.FALSE;
import static org.wso2.carbon.user.core.constants.UserStoreUIConstants.DataImportance.TRUE;
import static org.wso2.carbon.user.core.constants.UserStoreUIConstants.DataTypes.BOOLEAN;
import static org.wso2.carbon.user.core.constants.UserStoreUIConstants.DataTypes.PASSWORD;
import static org.wso2.carbon.user.core.constants.UserStoreUIConstants.DataTypes.STRING;
import static org.wso2.carbon.user.core.ldap.LDAPConstants.DEFAULT_LDAP_TIME_FORMATS_PATTERN;

/**
 * This class contains the constants related to the Active Directory User Store Manager.
 */
public class ActiveDirectoryUserStoreConstants {

    //Properties for Read Active Directory User Store Manager
    public static final ArrayList<Property> ACTIVE_DIRECTORY_UM_PROPERTIES = new ArrayList<Property>();
    public static final ArrayList<Property> UNIQUE_ID_ACTIVE_DIRECTORY_UM_PROPERTIES = new ArrayList<Property>();
    public static final ArrayList<Property> OPTIONAL_ACTIVE_DIRECTORY_UM_PROPERTIES = new ArrayList<Property>();
    public static final String TRANSFORM_OBJECTGUID_TO_UUID = "transformObjectGUIDToUUID";
    public static final String TRANSFORM_OBJECTGUID_TO_UUID_DESC = "Return objectGUID in UUID Canonical Format";
    //For multiple attribute separation
    private static final String DisplayNameAttributeDescription = "Attribute name to display as the Display Name";
    private static final String DisplayNameAttribute = "DisplayNameAttribute";
    private static final String usernameJavaRegExViolationErrorMsg = "UsernameJavaRegExViolationErrorMsg";
    private static final String usernameJavaRegExViolationErrorMsgDescription =
            "Error message when the Username is not " + "matched with UsernameJavaRegEx";
    private static final String passwordJavaRegEx = "PasswordJavaRegEx";
    private static final String passwordJavaRegExViolationErrorMsg = "PasswordJavaRegExViolationErrorMsg";
    private static final String passwordJavaRegExViolationErrorMsgDescription =
            "Error message when the Password is " + "not matched with passwordJavaRegEx";
    private static final String passwordJavaRegExDescription = "Policy that defines the password format in backend";
    private static final String roleDNPattern = "RoleDNPattern";
    private static final String roleDNPatternDescription =
            "The patten for group's DN. It can be defined to improve the LDAP search";

    static {
        //Set mandatory properties
        setMandatoryProperty(UserStoreConfigConstants.connectionURL, "Connection URL", "ldaps://",
                UserStoreConfigConstants.connectionURLDescription, false,
                new Property[] { CONNECTION.getProperty(), STRING.getProperty(), TRUE.getProperty() });

        setMandatoryProperty(UserStoreConfigConstants.connectionName, "Connection Name", "CN=,DC=",
                UserStoreConfigConstants.connectionNameDescription, false,
                new Property[] { CONNECTION.getProperty(), STRING.getProperty(), TRUE.getProperty() });

        setMandatoryProperty(UserStoreConfigConstants.connectionPassword, "Connection Password", "",
                UserStoreConfigConstants.connectionPasswordDescription, true,
                new Property[] { CONNECTION.getProperty(), PASSWORD.getProperty(), TRUE.getProperty() });

        setMandatoryProperty(UserStoreConfigConstants.userSearchBase, "User Search Base", "CN=Users,DC=WSO2,DC=Com",
                UserStoreConfigConstants.userSearchBaseDescription, false,
                new Property[] { USER.getProperty(), STRING.getProperty(), TRUE.getProperty() });

        setMandatoryProperty(UserStoreConfigConstants.userEntryObjectClass, "User Entry Object Class", "user",
                UserStoreConfigConstants.userEntryObjectClassDescription, false,
                new Property[] { USER.getProperty(), STRING.getProperty(), TRUE.getProperty() });

        setMandatoryProperty(UserStoreConfigConstants.userNameAttribute, "Username Attribute", "cn",
                UserStoreConfigConstants.userNameAttributeDescription, false,
                new Property[] { USER.getProperty(), STRING.getProperty(), TRUE.getProperty() });

        setMandatoryProperty(UserStoreConfigConstants.usernameSearchFilter, "User Search Filter",
                "(&(objectClass=user)(cn=?))", UserStoreConfigConstants.usernameSearchFilterDescription, false,
                new Property[] { USER.getProperty(), STRING.getProperty(), TRUE.getProperty() });

        setMandatoryProperty(UserStoreConfigConstants.usernameListFilter, "User List Filter", "(objectClass=person)",
                UserStoreConfigConstants.usernameListFilterDescription, false,
                new Property[] { USER.getProperty(), STRING.getProperty(), TRUE.getProperty() });

        //Set optional properties

        setProperty(UserStoreConfigConstants.userDNPattern, "User DN Pattern", "",
                UserStoreConfigConstants.userDNPatternDescription,
                new Property[] { USER.getProperty(), STRING.getProperty(), FALSE.getProperty() });
        setProperty(DisplayNameAttribute, "Display name attribute", "", DisplayNameAttributeDescription,
                new Property[] { USER.getProperty(), STRING.getProperty(), FALSE.getProperty() });

        setProperty(UserStoreConfigConstants.disabled, "Disabled", "false",
                UserStoreConfigConstants.disabledDescription,
                new Property[] { BASIC.getProperty(), BOOLEAN.getProperty(), TRUE.getProperty() });
<<<<<<< HEAD
        setProperty(UserStoreConfigConstants.CASE_INSENSITIVE_USERNAME, "Case Insensitive Username", "true",
                UserStoreConfigConstants.CASE_INSENSITIVE_USERNAME_DESCRIPTION,
                new Property[] { USER.getProperty(), BOOLEAN.getProperty(), TRUE.getProperty() });
        setProperty(UserStoreConfigConstants.USE_CASE_SENSITIVE_USERNAME_FOR_CACHE_KEYS,
                "Use Case Sensitive Username for Cache Keys", "true",
                UserStoreConfigConstants.USE_CASE_SENSITIVE_USERNAME_FOR_CACHE_KEYS_DESCRIPTION,
                new Property[] { USER.getProperty(), BOOLEAN.getProperty(), TRUE.getProperty() });
=======
>>>>>>> 5ded8a10

        Property readLDAPGroups = new Property(UserStoreConfigConstants.readGroups, "true",
                "Read Groups#" + UserStoreConfigConstants.readLDAPGroupsDescription,
                new Property[] { GROUP.getProperty(), BOOLEAN.getProperty(), TRUE.getProperty() });
        //Mandatory only if readGroups is enabled
        Property groupSearchBase = new Property(UserStoreConfigConstants.groupSearchBase, "CN=Users,DC=WSO2,DC=Com",
                "Group Search Base#" + UserStoreConfigConstants.groupSearchBaseDescription,
                new Property[] { GROUP.getProperty(), STRING.getProperty(), TRUE.getProperty() });
        Property groupNameListFilter = new Property(UserStoreConfigConstants.groupNameListFilter,
                "(objectcategory=group)", "Group Filter#" + UserStoreConfigConstants.groupNameListFilterDescription,
                new Property[] { GROUP.getProperty(), STRING.getProperty(), TRUE.getProperty() });
        Property groupNameAttribute = new Property(UserStoreConfigConstants.groupNameAttribute, "cn",
                "Group Name Attribute#" + UserStoreConfigConstants.groupNameAttributeDescription,
                new Property[] { GROUP.getProperty(), STRING.getProperty(), TRUE.getProperty() });
        Property membershipAttribute = new Property(UserStoreConfigConstants.membershipAttribute, "member",
                "Membership Attribute#" + UserStoreConfigConstants.membershipAttributeDescription,
                new Property[] { GROUP.getProperty(), STRING.getProperty(), TRUE.getProperty() });
        Property groupNameSearchFilter = new Property(UserStoreConfigConstants.groupNameSearchFilter,
                "(&(objectClass=group)(cn=?))",
                "Group Search Filter#" + UserStoreConfigConstants.groupNameSearchFilterDescription,
                new Property[] { GROUP.getProperty(), STRING.getProperty(), TRUE.getProperty() });
        readLDAPGroups.setChildProperties(new Property[] {
                groupSearchBase, groupNameAttribute, groupNameListFilter, membershipAttribute, groupNameSearchFilter
        });
        OPTIONAL_ACTIVE_DIRECTORY_UM_PROPERTIES.add(readLDAPGroups);

        setProperty(UserStoreConfigConstants.writeGroups, "Write Groups", "true",
                UserStoreConfigConstants.writeGroupsDescription,
                new Property[] { GROUP.getProperty(), BOOLEAN.getProperty(), TRUE.getProperty() });
        setProperty(UserStoreConfigConstants.groupSearchBase, "Group Search Base", "CN=Users,DC=WSO2,DC=Com",
                UserStoreConfigConstants.groupSearchBaseDescription,
                new Property[] { GROUP.getProperty(), STRING.getProperty(), TRUE.getProperty() });
        setProperty(UserStoreConfigConstants.GROUP_CREATED_DATE_ATTRIBUTE,
                UserStoreConfigConstants.GROUP_CREATED_DATE_ATTRIBUTE_DISPLAY_NAME, "whenCreated",
                UserStoreConfigConstants.GROUP_CREATED_DATE_ATTRIBUTE_DESCRIPTION,
                new Property[] { GROUP.getProperty(), BOOLEAN.getProperty(), TRUE.getProperty() });
        setProperty(UserStoreConfigConstants.GROUP_LAST_MODIFIED_DATE_ATTRIBUTE,
                UserStoreConfigConstants.GROUP_LAST_MODIFIED_DATE_ATTRIBUTE_DISPLAY_NAME, "whenChanged",
                UserStoreConfigConstants.GROUP_LAST_MODIFIED_DATE_ATTRIBUTE_DESCRIPTION,
                new Property[] { GROUP.getProperty(), BOOLEAN.getProperty(), TRUE.getProperty() });
        setProperty(UserStoreConfigConstants.groupEntryObjectClass, "Group Entry Object Class", "group",
                UserStoreConfigConstants.groupEntryObjectClassDescription,
                new Property[] { GROUP.getProperty(), STRING.getProperty(), TRUE.getProperty() });
        setProperty(UserStoreConfigConstants.groupNameAttribute, "Group Name Attribute", "cn",
                UserStoreConfigConstants.groupNameAttributeDescription,
                new Property[] { GROUP.getProperty(), STRING.getProperty(), TRUE.getProperty() });
        setProperty(UserStoreConfigConstants.groupNameSearchFilter, "Group Search Filter",
                "(&(objectClass=group)(cn=?))", UserStoreConfigConstants.groupNameSearchFilterDescription,
                new Property[] { GROUP.getProperty(), STRING.getProperty(), TRUE.getProperty() });
        setProperty(UserStoreConfigConstants.groupNameListFilter, "Group List Filter", "(objectcategory=group)",
                UserStoreConfigConstants.groupNameListFilterDescription,
                new Property[] { GROUP.getProperty(), STRING.getProperty(), TRUE.getProperty() });

        setProperty(roleDNPattern, "Group DN Pattern", "", roleDNPatternDescription,
                new Property[] { GROUP.getProperty(), STRING.getProperty(), FALSE.getProperty() });

        setProperty(UserStoreConfigConstants.membershipAttribute, "Membership Attribute", "member",
                UserStoreConfigConstants.membershipAttributeDescription, new Property[] {
                        GROUP.getProperty(), STRING.getProperty(), FALSE.getProperty()
                });
        setProperty(UserStoreConfigConstants.memberOfAttribute, "Member Of Attribute", "memberOf",
                UserStoreConfigConstants.memberOfAttribute,
                new Property[] { GROUP.getProperty(), STRING.getProperty(), FALSE.getProperty() });
        setProperty("BackLinksEnabled", "Enable Back Links", "true",
                "Whether to allow attributes to be result from references to the object from other objects",
                new Property[] { GROUP.getProperty(), BOOLEAN.getProperty(), FALSE.getProperty() });
        setProperty(UserStoreConfigConstants.referral, UserStoreConfigConstants.referralDisplayName, "follow",
                UserStoreConfigConstants.referralDescription,
                new Property[] { GROUP.getProperty(), STRING.getProperty(), FALSE.getProperty() });

        setProperty(UserStoreConfigConstants.usernameJavaRegEx, "Username RegEx (Java)", "[a-zA-Z0-9._-|//]{3,30}$",
                UserStoreConfigConstants.usernameJavaRegExDescription,
                new Property[] { USER.getProperty(), STRING.getProperty(), TRUE.getProperty() });
        setProperty(UserStoreConfigConstants.usernameJavaScriptRegEx, "Username RegEx (Javascript)", "^[\\S]{3,30}$",
                UserStoreConfigConstants.usernameJavaScriptRegExDescription,
                new Property[] { USER.getProperty(), STRING.getProperty(), TRUE.getProperty() });

        setProperty(usernameJavaRegExViolationErrorMsg, "Username RegEx Violation Error Message",
                "Username pattern policy violated.", usernameJavaRegExViolationErrorMsgDescription,
                new Property[] { USER.getProperty(), STRING.getProperty(), FALSE.getProperty() });

        setProperty(passwordJavaRegEx, "Password RegEx (Java)", "^[\\S]{5,30}$", passwordJavaRegExDescription,
                new Property[] { USER.getProperty(), STRING.getProperty(), TRUE.getProperty() });
        setProperty(UserStoreConfigConstants.passwordJavaScriptRegEx, "Password RegEx (Javascript)", "^[\\S]{5,30}$",
                UserStoreConfigConstants.passwordJavaScriptRegExDescription,
                new Property[] { USER.getProperty(), STRING.getProperty(), TRUE.getProperty() });

        setProperty(passwordJavaRegExViolationErrorMsg, "Password RegEx Violation Error Message",
                "Password pattern policy violated.", passwordJavaRegExViolationErrorMsgDescription,
                new Property[] { USER.getProperty(), STRING.getProperty(), FALSE.getProperty() });

        setProperty(UserStoreConfigConstants.roleNameJavaRegEx, "Group Name RegEx (Java)", "[a-zA-Z0-9._-|//]{3,30}$",
                UserStoreConfigConstants.roleNameJavaRegExDescription,
                new Property[] { GROUP.getProperty(), STRING.getProperty(), TRUE.getProperty() });

        setProperty(UserStoreConfigConstants.roleNameJavaScriptRegEx, "Group Name RegEx (Javascript)", "^[\\S]{3,30}$",
                UserStoreConfigConstants.roleNameJavaScriptRegExDescription,
                new Property[] { GROUP.getProperty(), STRING.getProperty(), TRUE.getProperty() });
        setProperty("UniqueID", "", "", "",
                new Property[] { USER.getProperty(), STRING.getProperty(), FALSE.getProperty() });
        setProperty(UserStoreConfigConstants.lDAPInitialContextFactory, "LDAP Initial Context Factory",
                "com.sun.jndi.ldap.LdapCtxFactory", UserStoreConfigConstants.lDAPInitialContextFactoryDescription,
                new Property[] { CONNECTION.getProperty(), STRING.getProperty(), FALSE.getProperty() });

        // Group Id Related Userstore Configurations - By default this will be disabled.
        setMandatoryPropertyForUniqueIdStore(UserStoreConfigConstants.GROUP_ID_ENABLED,
                UserStoreConfigConstants.GROUP_ID_ENABLED_DISPLAY_NAME, Boolean.toString(false),
                UserStoreConfigConstants.GROUP_ID_ENABLED_DESCRIPTION, false,
                new Property[]{GROUP.getProperty(), STRING.getProperty(), TRUE.getProperty()});
        setMandatoryPropertyForUniqueIdStore(UserStoreConfigConstants.GROUP_ID_ATTRIBUTE,
                UserStoreConfigConstants.GROUP_ID_ATTRIBUTE_DISPLAY_NAME, "objectGuid",
                UserStoreConfigConstants.GROUP_ID_ATTRIBUTE_DESCRIPTION, false,
                new Property[]{GROUP.getProperty(), STRING.getProperty(), TRUE.getProperty()});
        setMandatoryPropertyForUniqueIdStore(UserStoreConfigConstants.userIdAttribute,
                UserStoreConfigConstants.userIdAttributeName, UserStoreConfigConstants.OBJECT_GUID,
                UserStoreConfigConstants.userIdAttributeDescription, false,
                new Property[] { USER.getProperty(), STRING.getProperty(), TRUE.getProperty() });
        setMandatoryPropertyForUniqueIdStore(UserStoreConfigConstants.userIdSearchFilter,
                UserStoreConfigConstants.userIdSearchFilterAttributeName, "(&(objectClass=person)(objectGuid=?))",
                UserStoreConfigConstants.userIdSearchFilterDescription, false,
                new Property[] { USER.getProperty(), STRING.getProperty(), TRUE.getProperty() });
        setProperty(UserStoreConfigConstants.dateAndTimePattern, UserStoreConfigConstants.dateAndTimePatternDisplayName,
                DEFAULT_LDAP_TIME_FORMATS_PATTERN, UserStoreConfigConstants.dateAndTimePatternDescription,
                new Property[]{CONNECTION.getProperty(), STRING.getProperty(), FALSE.getProperty()});
    }

    private static void setMandatoryProperty(String name, String displayName, String value, String description,
            boolean encrypt, Property[] childProperties) {

        String propertyDescription = displayName + "#" + description;
        if (encrypt) {
            propertyDescription += "#encrypt";
        }
        Property property = new Property(name, value, propertyDescription, childProperties);
        ACTIVE_DIRECTORY_UM_PROPERTIES.add(property);
    }

    private static void setMandatoryPropertyForUniqueIdStore(String name, String displayName, String value,
            String description, boolean encrypt, Property[] childProperties) {

        String propertyDescription = displayName + "#" + description;
        if (encrypt) {
            propertyDescription += "#encrypt";
        }
        Property property = new Property(name, value, propertyDescription, childProperties);
        UNIQUE_ID_ACTIVE_DIRECTORY_UM_PROPERTIES.add(property);
    }

    private static void setProperty(String name, String displayName, String value, String description,
            Property[] childProperties) {

        Property property = new Property(name, value, displayName + "#" + description, childProperties);
        OPTIONAL_ACTIVE_DIRECTORY_UM_PROPERTIES.add(property);
    }
}<|MERGE_RESOLUTION|>--- conflicted
+++ resolved
@@ -102,16 +102,11 @@
         setProperty(UserStoreConfigConstants.disabled, "Disabled", "false",
                 UserStoreConfigConstants.disabledDescription,
                 new Property[] { BASIC.getProperty(), BOOLEAN.getProperty(), TRUE.getProperty() });
-<<<<<<< HEAD
-        setProperty(UserStoreConfigConstants.CASE_INSENSITIVE_USERNAME, "Case Insensitive Username", "true",
-                UserStoreConfigConstants.CASE_INSENSITIVE_USERNAME_DESCRIPTION,
-                new Property[] { USER.getProperty(), BOOLEAN.getProperty(), TRUE.getProperty() });
+
         setProperty(UserStoreConfigConstants.USE_CASE_SENSITIVE_USERNAME_FOR_CACHE_KEYS,
                 "Use Case Sensitive Username for Cache Keys", "true",
                 UserStoreConfigConstants.USE_CASE_SENSITIVE_USERNAME_FOR_CACHE_KEYS_DESCRIPTION,
                 new Property[] { USER.getProperty(), BOOLEAN.getProperty(), TRUE.getProperty() });
-=======
->>>>>>> 5ded8a10
 
         Property readLDAPGroups = new Property(UserStoreConfigConstants.readGroups, "true",
                 "Read Groups#" + UserStoreConfigConstants.readLDAPGroupsDescription,
