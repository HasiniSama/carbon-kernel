--- conflicted
+++ resolved
@@ -251,17 +251,13 @@
         BasicAttributes basicAttributes = getAddUserBasicAttributes(escapeSpecialCharactersForDN(userName));
 
         BasicAttribute userPassword = new BasicAttribute("userPassword");
-<<<<<<< HEAD
         String passwordHashMethod = this.realmConfig.getUserStoreProperty(PASSWORD_HASH_METHOD);
         if (passwordHashMethod == null) {
             passwordHashMethod = realmConfig.getUserStoreProperty("passwordHashMethod");
         }
-        userPassword.add(UserCoreUtil.getPasswordToStore((String) credential, passwordHashMethod, kdcEnabled));
-=======
         byte[] passwordToStore = UserCoreUtil.getPasswordToStore(credential, this.realmConfig.getUserStoreProperty
                 (PASSWORD_HASH_METHOD), kdcEnabled);
         userPassword.add(passwordToStore);
->>>>>>> a9b7b493
         basicAttributes.put(userPassword);
 
 		/* setting claims */
@@ -290,13 +286,8 @@
             UserCoreUtil.clearSensitiveBytes(passwordToStore);
         }
 
-<<<<<<< HEAD
         if(roleList != null && roleList.length > 0) {
             try {
-=======
-
-        try {
->>>>>>> a9b7b493
             /* update the user roles */
                 doUpdateRoleListOfUser(userName, null, roleList);
                 if (log.isDebugEnabled()) {
