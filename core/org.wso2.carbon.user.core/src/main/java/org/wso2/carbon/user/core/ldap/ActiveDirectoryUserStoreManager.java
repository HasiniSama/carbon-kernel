--- conflicted
+++ resolved
@@ -902,14 +902,7 @@
                 UserStoreConfigConstants.connectionPoolingEnabledDescription);
 
         setAdvancedProperty(LDAPConnectionTimeout, "LDAP Connection Timeout", "5000", LDAPConnectionTimeoutDescription);
-<<<<<<< HEAD
-
-        setAdvancedProperty(readTimeout, "LDAP Read Timeout", "5000", readTimeoutDescription);
-        setAdvancedProperty(RETRY_ATTEMPTS, "Retry Attempts", "0", "Number of retries for" +
-                " authentication in case ldap read timed out.");
         setAdvancedProperty("UniqueID", "", "", "");
-=======
->>>>>>> 8767ac21
     }
 
 
