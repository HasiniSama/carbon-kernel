--- conflicted
+++ resolved
@@ -1486,29 +1486,11 @@
                         if (serviceNameObject != null) {
                             serviceNameAttributeValue = (String) serviceNameObject.get();
                         }
-<<<<<<< HEAD
-                        // Length needs to be more than userAttributeSeparator.length() for a valid
-                        // attribute, since we
-                        // attach userAttributeSeparator.
-                        if (propertyValue != null && propertyValue.trim().length() > userAttributeSeparator.length()) {
-                            if (LDAPConstants.SERVER_PRINCIPAL_ATTRIBUTE_VALUE.equals(serviceNameAttributeValue)) {
-                                continue;
-                            }
-                            propertyValue = propertyValue
-                                    .substring(0, propertyValue.length() - userAttributeSeparator.length());
-                            values.add(propertyValue);
-                            if (StringUtils.equals(property,
-                                    realmConfig.getUserStoreProperty(LDAPConstants.USER_NAME_ATTRIBUTE))) {
-                                putToUserCache(value, new LdapName(sr.getNameInNamespace()));
-                                addToUserNameCache(propertyValue, value, getMyDomainName());
-                                addToUserIDCache(propertyValue, value, getMyDomainName());
-                            }
-=======
+
                         Attribute userIdObject = attributes.get(userIDProperty);
                         Object userIdAttributeValue = null;
                         if (userIdObject != null) {
                             userIdAttributeValue = userIdObject.get();
->>>>>>> afaec7b3
                         }
 
                         /* Service Principals are not considered as users if the user store property
@@ -1523,6 +1505,13 @@
                         propertyValue = propertyValue
                                 .substring(0, propertyValue.length() - userAttributeSeparator.length());
                         values.add(propertyValue);
+                        // Caching the value.
+                        if (StringUtils.equals(property,
+                                realmConfig.getUserStoreProperty(LDAPConstants.USER_NAME_ATTRIBUTE))) {
+                            putToUserCache(value, new LdapName(sr.getNameInNamespace()));
+                            addToUserNameCache(propertyValue, value, getMyDomainName());
+                            addToUserIDCache(propertyValue, value, getMyDomainName());
+                        }
                     }
                 }
             }
