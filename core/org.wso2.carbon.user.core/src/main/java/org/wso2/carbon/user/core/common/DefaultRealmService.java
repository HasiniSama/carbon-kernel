--- conflicted
+++ resolved
@@ -180,25 +180,19 @@
                     tenantRealmConfig = realmConfigBuilder.getRealmConfigForTenantToCreateRealm(
                             bootstrapRealmConfig, tenantRealmConfig, tenantId);
                 }
-<<<<<<< HEAD
+
+                String lockedString = tenant.getDomain() + "@DefaultRealmService_getTenantUserRealmInternal";
                 userRealm = getCachedUserRealm(tenantId);
                 if (userRealm == null) {
-                    userRealm = getCachedUserRealm(tenantId);
-                    if (userRealm == null) {
-                        synchronized (tenant.getDomain().intern()) {
+                    synchronized (lockedString.intern()) {
+                        userRealm = getCachedUserRealm(tenantId);
+                        if (userRealm == null) {
                             userRealm = initializeRealm(tenantRealmConfig, tenantId);
                             realmCache.addToCache(tenantId, PRIMARY_TENANT_REALM, userRealm);
                         }
                     }
-=======
-                String lockedString = tenant.getDomain() + "@DefaultRealmService_getTenantUserRealmInternal";
-                synchronized (lockedString.intern()) {
-                    userRealm = initializeRealm(tenantRealmConfig, tenantId);
-                    realmCache.addToCache(tenantId, PRIMARY_TENANT_REALM, userRealm);
->>>>>>> a105e5fd
-                }
-            }
-
+                }
+            }
         } catch (Exception e) {
             String errorMessage = "Error occurred while getting tenant user realm for tenant id : " + tenantId;
             if (log.isDebugEnabled()) {
@@ -207,6 +201,7 @@
             throw new UserStoreException(errorMessage, e);
         }
         return userRealm;
+
     }
 
     @Override
