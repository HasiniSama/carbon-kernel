<!--
  ~ Copyright 2005-2007 WSO2, Inc. (http://wso2.com)
  ~
  ~ Licensed under the Apache License, Version 2.0 (the "License");
  ~ you may not use this file except in compliance with the License.
  ~ You may obtain a copy of the License at
  ~
  ~ http://www.apache.org/licenses/LICENSE-2.0
  ~
  ~ Unless required by applicable law or agreed to in writing, software
  ~ distributed under the License is distributed on an "AS IS" BASIS,
  ~ WITHOUT WARRANTIES OR CONDITIONS OF ANY KIND, either express or implied.
  ~ See the License for the specific language governing permissions and
  ~ limitations under the License.
  -->

<project xmlns="http://maven.apache.org/POM/4.0.0" xmlns:xsi="http://www.w3.org/2001/XMLSchema-instance" xsi:schemaLocation="http://maven.apache.org/POM/4.0.0 http://maven.apache.org/maven-v4_0_0.xsd">

    <parent>
        <groupId>org.wso2.carbon</groupId>
        <artifactId>feature-manager</artifactId>
<<<<<<< HEAD
        <version>4.6.0-m1-SNAPSHOT</version>
=======
        <version>4.6.0-SNAPSHOT</version>
>>>>>>> 64df8573
        <relativePath>../pom.xml</relativePath>
    </parent>

    <modelVersion>4.0.0</modelVersion>
    <artifactId>org.wso2.carbon.feature.mgt.services</artifactId>
    <packaging>bundle</packaging>
    <name>WSO2 Carbon - Feature Manager Web Services</name>
    <description>This bundle provides the component mgt Web Services</description>
    <url>http://wso2.org</url>

    <dependencies>
        <dependency>
            <groupId>org.ops4j.pax.logging</groupId>
            <artifactId>pax-logging-api</artifactId>
        </dependency>
        <dependency>
            <groupId>org.wso2.carbon</groupId>
            <artifactId>org.wso2.carbon.utils</artifactId>
        </dependency>
        <dependency>
            <groupId>org.wso2.orbit.org.apache.neethi</groupId>
            <artifactId>neethi</artifactId>
            <exclusions>
                <exclusion>
                    <groupId>org.apache.neethi</groupId>
                    <artifactId>neethi</artifactId>
                </exclusion>
            </exclusions>
        </dependency>
        <dependency>
            <groupId>org.wso2.carbon</groupId>
            <artifactId>org.wso2.carbon.feature.mgt.core</artifactId>
        </dependency>
        <dependency>
            <groupId>org.wso2.eclipse.equinox</groupId>
            <artifactId>org.eclipse.equinox.p2.core</artifactId>
        </dependency>
        <dependency>
            <groupId>org.wso2.eclipse.equinox</groupId>
            <artifactId>org.eclipse.equinox.p2.engine</artifactId>
        </dependency>
        <dependency>
            <groupId>org.wso2.eclipse.equinox</groupId>
            <artifactId>org.eclipse.equinox.p2.metadata</artifactId>
        </dependency>
        <dependency>
            <groupId>org.wso2.eclipse.equinox</groupId>
            <artifactId>org.eclipse.equinox.p2.repository</artifactId>
        </dependency>
        <dependency>
            <groupId>org.wso2.eclipse.equinox</groupId>
            <artifactId>org.eclipse.equinox.common</artifactId>
        </dependency>
    </dependencies>

    <build>
        <plugins>
            <plugin>
                <groupId>org.apache.felix</groupId>
                <artifactId>maven-bundle-plugin</artifactId>
                <extensions>true</extensions>
                <configuration>
                    <instructions>
                        <Bundle-SymbolicName>${project.artifactId}</Bundle-SymbolicName>
                        <Bundle-Name>${project.artifactId}</Bundle-Name>
                        <Axis2Module>${project.artifactId}-${project.version}</Axis2Module>
                        <Bundle-Activator>org.wso2.carbon.feature.mgt.services.internal.FeatureManagerBundleActivator
                        </Bundle-Activator>
                        <Private-Package>
                            org.wso2.carbon.feature.mgt.services.*,
                            org.wso2.carbon.feature.mgt.module.*
                        </Private-Package>
                        <Import-Package>
                            org.wso2.carbon.feature.mgt.core.*,
                            *;resolution:=optional
                        </Import-Package>
                    </instructions>
                </configuration>
            </plugin>
        </plugins>
    </build>
</project><|MERGE_RESOLUTION|>--- conflicted
+++ resolved
@@ -19,11 +19,7 @@
     <parent>
         <groupId>org.wso2.carbon</groupId>
         <artifactId>feature-manager</artifactId>
-<<<<<<< HEAD
-        <version>4.6.0-m1-SNAPSHOT</version>
-=======
         <version>4.6.0-SNAPSHOT</version>
->>>>>>> 64df8573
         <relativePath>../pom.xml</relativePath>
     </parent>
 
