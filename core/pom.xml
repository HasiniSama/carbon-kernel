--- conflicted
+++ resolved
@@ -109,53 +109,6 @@
                     </execution>
                 </executions>
             </plugin>
-<<<<<<< HEAD
-=======
-            <plugin>
-                <groupId>org.apache.felix</groupId>
-                <artifactId>maven-bundle-plugin</artifactId>
-                <extensions>true</extensions>
-                <configuration>
-                    <instructions>
-                        <Bundle-Vendor>WSO2 Inc</Bundle-Vendor>
-                        <Bundle-SymbolicName>${project.artifactId}</Bundle-SymbolicName>
-                        <Bundle-Activator>
-                            org.wso2.carbon.kernel.internal.CarbonCoreBundleActivator
-                        </Bundle-Activator>
-                        <Private-Package>
-                            org.wso2.carbon.kernel.internal.*,
-                        </Private-Package>
-                        <Export-Package>
-                            !org.wso2.carbon.kernel.internal,
-                            org.wso2.carbon.kernel.*; version="${carbon.kernel.package.export.version}",
-                        </Export-Package>
-                        <Import-Package>
-                            org.eclipse.osgi.util,
-                            org.slf4j.*;version="${slf4j.logging.package.import.version.range}",
-                            org.osgi.framework.*;version="${osgi.framework.package.import.version.range}",
-                            org.eclipse.osgi.framework.console;version="${osgi.framework.console.package.import.version.range}",
-                            javax.xml.bind.*;version="${osgi.framework.javax.xml.bind.package.import.version.range}",
-                            org.osgi.service.cm.*; version="${osgi.services.cm.package.import.version.range}",
-                            org.osgi.service.*;version="${equinox.osgi.services.package.import.version.range}",
-                            org.osgi.util.tracker; version="${osgi.service.tracker.package.import.version.range}",
-                            org.yaml.snakeyaml.*;version="${org.snakeyaml.version.range}"
-                        </Import-Package>
-                        <Provide-Capability>
-                            osgi.service;effective:=active;
-                            objectClass="org.wso2.carbon.kernel.deployment.DeploymentService";
-                            dependent-component-key="carbon-transport-mgt",
-                            osgi.service;effective:=active;
-                            objectClass="org.wso2.carbon.kernel.runtime.RuntimeService";
-                            dependent-component-key="carbon-deployment-service",
-                            osgi.service;effective:=active;
-                            objectClass="org.wso2.carbon.kernel.CarbonRuntime";
-                            dependent-component-key="carbon-deployment-service"
-                        </Provide-Capability>
-                        <_dsannotations>*</_dsannotations>
-                    </instructions>
-                </configuration>
-            </plugin>
->>>>>>> 5f85c0d4
         </plugins>
     </build>
 
@@ -183,6 +136,9 @@
             dependent-component-key="carbon-transport-mgt",
             osgi.service;effective:=active;
             objectClass="org.wso2.carbon.kernel.runtime.RuntimeService";
+            dependent-component-key="carbon-deployment-service",
+            osgi.service;effective:=active;
+            objectClass="org.wso2.carbon.kernel.CarbonRuntime";
             dependent-component-key="carbon-deployment-service"
         </provide.capability>
     </properties>
