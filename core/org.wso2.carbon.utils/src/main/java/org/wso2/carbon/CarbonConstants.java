--- conflicted
+++ resolved
@@ -402,12 +402,9 @@
         }
     }
 
-<<<<<<< HEAD
     public static String SUPER_TENANT_ORG_ID = "10084a8d-113f-4211-a0d5-efe36b082211";
-=======
     public static boolean ENABLE_LEGACY_AUTHZ_RUNTIME;
 
->>>>>>> 202eb2d3
     public static final String NAME_COMBINER = "|";
 
     /*Constants used in handling shared group operations. There must be a separator to separate role name and tenant domain*/
