--- conflicted
+++ resolved
@@ -142,32 +142,20 @@
      */
     public static String getKeyStoreFileType(String tenantDomain) {
 
-        String keystoreType;
+        String keystoreType = CarbonUtils.getServerConfiguration().getFirstProperty("Security.KeyStore.Type");
+        try {
+            StoreFileType.validateFileType(keystoreType);
+        } catch (CarbonException e) {
+            LOG.error("Unsupported file type for key store file", e);
+        }
+
         if (MultitenantConstants.SUPER_TENANT_DOMAIN_NAME.equals(tenantDomain)) {
-<<<<<<< HEAD
-            keystoreType = CarbonUtils.getServerConfiguration().getFirstProperty("Security.KeyStore.Type");
-            try {
-                StoreFileType.validateFileType(keystoreType);
-                return keystoreType;
-            } catch (CarbonException e) {
-                LOG.error("Unsupported file type for key store file: " + keystoreType, e);
-            }
-        } else {
-            keystoreType = StoreFileType.defaultFileType();
-            String keystoreExtension = getExtensionByFileType(keystoreType);
-            String ksName = tenantDomain.trim().replace(".", "-");
-            if (StoreFileType.PKCS12.name().equals(keystoreType) &&
-                    isFileExistInRegistry(ksName + keystoreExtension)) {
-                return keystoreType;
-            }
-=======
             return keystoreType;
         }
 
         String ksName = tenantDomain.trim().replace(".", "-");
         if (isKeyStoreExists(ksName + getExtensionByFileType(keystoreType))) {
             return keystoreType;
->>>>>>> 2b48c848
         }
         return StoreFileType.JKS.name();
     }
