--- conflicted
+++ resolved
@@ -1,133 +1,129 @@
-<!DOCTYPE html PUBLIC "-//W3C//DTD HTML 4.01//EN" "http://www.w3.org/TR/html4/strict.dtd">
-<!--
- ~ Copyright (c) 2005-2011, WSO2 Inc. (http://www.wso2.org) All Rights Reserved.
- ~
- ~ WSO2 Inc. licenses this file to you under the Apache License,
- ~ Version 2.0 (the "License"); you may not use this file except
- ~ in compliance with the License.
- ~ You may obtain a copy of the License at
- ~
- ~    http://www.apache.org/licenses/LICENSE-2.0
- ~
- ~ Unless required by applicable law or agreed to in writing,
- ~ software distributed under the License is distributed on an
- ~ "AS IS" BASIS, WITHOUT WARRANTIES OR CONDITIONS OF ANY
- ~ KIND, either express or implied.  See the License for the
- ~ specific language governing permissions and limitations
- ~ under the License.
- -->
-<html><head><title>WSO2 Carbon - About</title>
-
-<link href="../admin/css/documentation.css" rel="stylesheet" type="text/css" media="all"/>
-</head>
-<body>
-<<<<<<< HEAD
-<h1>Version 4.4.1-SNAPSHOT</h1>
-=======
-<h1>Version 4.5.0-SNAPSHOT</h1>
->>>>>>> e208b4ac
-<h2>About WSO2 Carbon </h2>
-<p>WSO2 Carbon is a component based Enterprise SOA platform. The
-design of
-WSO2 Carbon focuses on separating the key functionality of the SOA
-platform
-into separate pluggable Carbon components that can be mixed and
-matched, like
-customizable building blocks. This allows you to add only the
-functionality
-you need to start up, and continue to add product capabilities
-as your
-requirements grow. This helps a business to quickly adapt to
-changes.</p>
-<p>OSGi is used as the underlying core modularization technology
-within the
-Carbon platform. The Carbon framework is shipped with Eclipse Equinox
-by
-default, but can be supported on Spring dm Server, Felix or Knoplerfish
-if
-required. The OSGi technology even allows you to write your business
-functionality as an OSGi component and deploy it in the existing Carbon
-platform. </p>
-<p> For a quick start on using the WSO2 Carbon
-platform, the Carbon components are pre-assembled into the following
-products: </p>
-<ul id="CarbonProducts">
-    <li><a href="http://wso2.com/products/api-manager/">WSO2
-        API Manager</a></li>
-    <li><a href="http://wso2.com/products/application-server/">WSO2
-        Application Server</a></li>
-    <li><a href="http://wso2.com/products/business-activity-monitor/">WSO2
-        Business Activity Monitor</a></li>
-    <li><a href="http://wso2.com/products/business-process-server/">WSO2
-        Business Process Server</a></li>
-    <li><a href="http://wso2.com/products/business-rules-server/">WSO2
-        Business Rules Server</a></li>
-    <li><a href="http://wso2.com/products/complex-event-processing-server/">WSO2
-        Complex Event Processing Server</a></li>
-    <li><a href="http://wso2.com/products/data-services-server">WSO2
-        Data Services Server</a></li>
-    <li><a href="http://wso2.com/products/elastic-load-balancer/">WSO2
-        Elastic Load Balancer</a></li>
-    <li><a href="http://wso2.com/products/enterprise-service-bus/">WSO2
-        Enterprise Service Bus</a></li>
-    <li><a href="http://wso2.com/products/governance-registry/">WSO2
-        Governance Registry</a></li>
-    <li><a href="http://wso2.com/products/identity-server/">WSO2
-        Identity Server</a></li>
-    <li><a href="http://wso2.com/products/message-broker/">WSO2
-        Message Broker</a></li>
-    <li><a href="http://wso2.com/products/storage-server/">WSO2
-        Storage Server</a></li>
-</ul>
-<p>You can assemble your own products by combining
-components and
-deploying them in a preferred architecture. WSO2 Carbon offers P2 based provisioning support as well. Please visit the <a href="http://wso2.com/products/carbon/">Carbon product page</a> for more information. </p>
-<p>The WSO2 Carbon platform gives maximum flexibility to adapt
-the middleware
-to your enterprise architecture, rather than adapt your architecture to
-the
-middleware. </p>
-
-<h2>About WSO2</h2>
-<p>WSO2 is a Open Source technology company building Open Source
-middleware
-platforms for Web services and SOA. WSO2 delivers integrated middleware
-stacks, offering industry leading
-performance and convenience for customers. </p>
-<p>Founded in August 2005 by pioneers in Web services and Open
-Source, WSO2
-engineers contribute heavily to many key Apache Web services and other open source projects. </p>
-
-<h3>Have you tried...</h3>
-<p><a href="http://wso2.com/products/api-manager/"><img src="../admin/images/am_logo_h23.gif" alt="API Manager"/></a></p>
-<p><a href="http://wso2.com/products/application-server/"><img src="../admin/images/appserver_logo_h23.gif" alt="Application Server"/></a></p>
-<p><a href="http://wso2.com/products/business-activity-monitor/"><img src="../admin/images/bam_logo_h23.gif" alt="Business Activity Monitor"/></a></p>
-<p><a href="http://wso2.com/products/business-process-server/"><img src="../admin/images/bps_logo_h23.gif" alt="Business Process Server"/></a></p>
-<p><a href="http://wso2.com/products/business-rules-server"><img src="../admin/images/brs_logo_h23.gif" alt="Business Rules Server"/></a></p>
-<p><a href="http://wso2.com/products/complex-event-processing-server/"><img src="../admin/images/cep_logo_h23.gif" alt="Complex Event Processing Server"/></a></p>
-<p><a href="http://wso2.com/products/data-services-server"><img src="../admin/images/ds_logo_h23.gif" alt="Data Services Server"/></a></p>
-<p><a href="http://wso2.com/products/elastic-load-balancer/"><img src="../admin/images/elb_logo_h23.gif" alt="Elastic Load Balancer"/></a></p>
-<p><a href="http://wso2.com/products/enterprise-service-bus/"><img src="../admin/images/esb_logo_h23.gif" alt="Enterprise Service Bus"/></a></p>
-<p><a href="http://wso2.com/products/governance-registry/"><img src="../admin/images/registry_logo_h23.gif" alt="Governance Registry"/></a></p>
-<p><a href="http://wso2.com/products/identity-server/"><img src="../admin/images/identity_logo_h23.gif" alt="Identity Server"/></a></p>
-<p><a href="http://wso2.com/products/message-broker/"><img src="../admin/images/mb_logo_h23.gif" alt="Message Broker"/></a></p>
-<p><a href="http://wso2.com/products/storage-server/"><img src="../admin/images/ss_logo_h23.png" alt="Storage Server"/></a></p>
-<h3>Stay connected </h3>
-<p><a href="http://wso2.org/newsletter/subscriptions">Subscribe</a>
-to the WSO2 newsletter - project updates, events, articles, SOA news
-and much
-more.</p>
-<h3>Need more help?</h3>
-<ul>
-<li><a href="http://wso2.org/library">Read articles</a></li>
-<li><a href="http://wso2.com/support/">Get commercial
-support</a></li>
-</ul>
-<div id="footer-div">
-	<div class="footer-content">
-		<div class="copyright">
-		    &copy; 2005 - 2015 WSO2 Inc. All Rights Reserved.
-		</div>
-	</div>
-</div>
-</body></html>
+<!DOCTYPE html PUBLIC "-//W3C//DTD HTML 4.01//EN" "http://www.w3.org/TR/html4/strict.dtd">
+<!--
+ ~ Copyright (c) 2005-2011, WSO2 Inc. (http://www.wso2.org) All Rights Reserved.
+ ~
+ ~ WSO2 Inc. licenses this file to you under the Apache License,
+ ~ Version 2.0 (the "License"); you may not use this file except
+ ~ in compliance with the License.
+ ~ You may obtain a copy of the License at
+ ~
+ ~    http://www.apache.org/licenses/LICENSE-2.0
+ ~
+ ~ Unless required by applicable law or agreed to in writing,
+ ~ software distributed under the License is distributed on an
+ ~ "AS IS" BASIS, WITHOUT WARRANTIES OR CONDITIONS OF ANY
+ ~ KIND, either express or implied.  See the License for the
+ ~ specific language governing permissions and limitations
+ ~ under the License.
+ -->
+<html><head><title>WSO2 Carbon - About</title>
+
+<link href="../admin/css/documentation.css" rel="stylesheet" type="text/css" media="all"/>
+</head>
+<body>
+<h1>Version 4.5.0-SNAPSHOT</h1>
+<h2>About WSO2 Carbon </h2>
+<p>WSO2 Carbon is a component based Enterprise SOA platform. The
+design of
+WSO2 Carbon focuses on separating the key functionality of the SOA
+platform
+into separate pluggable Carbon components that can be mixed and
+matched, like
+customizable building blocks. This allows you to add only the
+functionality
+you need to start up, and continue to add product capabilities
+as your
+requirements grow. This helps a business to quickly adapt to
+changes.</p>
+<p>OSGi is used as the underlying core modularization technology
+within the
+Carbon platform. The Carbon framework is shipped with Eclipse Equinox
+by
+default, but can be supported on Spring dm Server, Felix or Knoplerfish
+if
+required. The OSGi technology even allows you to write your business
+functionality as an OSGi component and deploy it in the existing Carbon
+platform. </p>
+<p> For a quick start on using the WSO2 Carbon
+platform, the Carbon components are pre-assembled into the following
+products: </p>
+<ul id="CarbonProducts">
+    <li><a href="http://wso2.com/products/api-manager/">WSO2
+        API Manager</a></li>
+    <li><a href="http://wso2.com/products/application-server/">WSO2
+        Application Server</a></li>
+    <li><a href="http://wso2.com/products/business-activity-monitor/">WSO2
+        Business Activity Monitor</a></li>
+    <li><a href="http://wso2.com/products/business-process-server/">WSO2
+        Business Process Server</a></li>
+    <li><a href="http://wso2.com/products/business-rules-server/">WSO2
+        Business Rules Server</a></li>
+    <li><a href="http://wso2.com/products/complex-event-processing-server/">WSO2
+        Complex Event Processing Server</a></li>
+    <li><a href="http://wso2.com/products/data-services-server">WSO2
+        Data Services Server</a></li>
+    <li><a href="http://wso2.com/products/elastic-load-balancer/">WSO2
+        Elastic Load Balancer</a></li>
+    <li><a href="http://wso2.com/products/enterprise-service-bus/">WSO2
+        Enterprise Service Bus</a></li>
+    <li><a href="http://wso2.com/products/governance-registry/">WSO2
+        Governance Registry</a></li>
+    <li><a href="http://wso2.com/products/identity-server/">WSO2
+        Identity Server</a></li>
+    <li><a href="http://wso2.com/products/message-broker/">WSO2
+        Message Broker</a></li>
+    <li><a href="http://wso2.com/products/storage-server/">WSO2
+        Storage Server</a></li>
+</ul>
+<p>You can assemble your own products by combining
+components and
+deploying them in a preferred architecture. WSO2 Carbon offers P2 based provisioning support as well. Please visit the <a href="http://wso2.com/products/carbon/">Carbon product page</a> for more information. </p>
+<p>The WSO2 Carbon platform gives maximum flexibility to adapt
+the middleware
+to your enterprise architecture, rather than adapt your architecture to
+the
+middleware. </p>
+
+<h2>About WSO2</h2>
+<p>WSO2 is a Open Source technology company building Open Source
+middleware
+platforms for Web services and SOA. WSO2 delivers integrated middleware
+stacks, offering industry leading
+performance and convenience for customers. </p>
+<p>Founded in August 2005 by pioneers in Web services and Open
+Source, WSO2
+engineers contribute heavily to many key Apache Web services and other open source projects. </p>
+
+<h3>Have you tried...</h3>
+<p><a href="http://wso2.com/products/api-manager/"><img src="../admin/images/am_logo_h23.gif" alt="API Manager"/></a></p>
+<p><a href="http://wso2.com/products/application-server/"><img src="../admin/images/appserver_logo_h23.gif" alt="Application Server"/></a></p>
+<p><a href="http://wso2.com/products/business-activity-monitor/"><img src="../admin/images/bam_logo_h23.gif" alt="Business Activity Monitor"/></a></p>
+<p><a href="http://wso2.com/products/business-process-server/"><img src="../admin/images/bps_logo_h23.gif" alt="Business Process Server"/></a></p>
+<p><a href="http://wso2.com/products/business-rules-server"><img src="../admin/images/brs_logo_h23.gif" alt="Business Rules Server"/></a></p>
+<p><a href="http://wso2.com/products/complex-event-processing-server/"><img src="../admin/images/cep_logo_h23.gif" alt="Complex Event Processing Server"/></a></p>
+<p><a href="http://wso2.com/products/data-services-server"><img src="../admin/images/ds_logo_h23.gif" alt="Data Services Server"/></a></p>
+<p><a href="http://wso2.com/products/elastic-load-balancer/"><img src="../admin/images/elb_logo_h23.gif" alt="Elastic Load Balancer"/></a></p>
+<p><a href="http://wso2.com/products/enterprise-service-bus/"><img src="../admin/images/esb_logo_h23.gif" alt="Enterprise Service Bus"/></a></p>
+<p><a href="http://wso2.com/products/governance-registry/"><img src="../admin/images/registry_logo_h23.gif" alt="Governance Registry"/></a></p>
+<p><a href="http://wso2.com/products/identity-server/"><img src="../admin/images/identity_logo_h23.gif" alt="Identity Server"/></a></p>
+<p><a href="http://wso2.com/products/message-broker/"><img src="../admin/images/mb_logo_h23.gif" alt="Message Broker"/></a></p>
+<p><a href="http://wso2.com/products/storage-server/"><img src="../admin/images/ss_logo_h23.png" alt="Storage Server"/></a></p>
+<h3>Stay connected </h3>
+<p><a href="http://wso2.org/newsletter/subscriptions">Subscribe</a>
+to the WSO2 newsletter - project updates, events, articles, SOA news
+and much
+more.</p>
+<h3>Need more help?</h3>
+<ul>
+<li><a href="http://wso2.org/library">Read articles</a></li>
+<li><a href="http://wso2.com/support/">Get commercial
+support</a></li>
+</ul>
+<div id="footer-div">
+	<div class="footer-content">
+		<div class="copyright">
+		    &copy; 2005 - 2015 WSO2 Inc. All Rights Reserved.
+		</div>
+	</div>
+</div>
+</body></html>