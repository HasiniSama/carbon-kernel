--- conflicted
+++ resolved
@@ -28,33 +28,6 @@
     <name>WSO2 Carbon Kernel - Sample Deployer Manager</name>
     <url>http://wso2.org</url>
 
-<<<<<<< HEAD
-=======
-    <build>
-        <plugins>
-            <plugin>
-                <groupId>org.apache.felix</groupId>
-                <artifactId>maven-bundle-plugin</artifactId>
-                <extensions>true</extensions>
-                <configuration>
-                    <instructions>
-                        <Bundle-SymbolicName>${project.artifactId}</Bundle-SymbolicName>
-                        <Bundle-Name>${project.artifactId}</Bundle-Name>
-                        <Export-Package>org.wso2.carbon.sample.deployer.mgt</Export-Package>
-                        <Import-Package>*</Import-Package>
-                        <_dsannotations>*</_dsannotations>
-                        <Provide-Capability>
-                            osgi.service;effective:=active;
-                            objectClass="org.wso2.carbon.sample.deployer.mgt.DeployerManager";
-                            dependent-component-key="carbon-sample-transport-mgt",
-                        </Provide-Capability>
-                    </instructions>
-                </configuration>
-            </plugin>
-        </plugins>
-    </build>
-
->>>>>>> 5f85c0d4
     <dependencies>
         <dependency>
             <groupId>org.wso2.carbon</groupId>
@@ -83,7 +56,11 @@
 
     <properties>
         <export.package>org.wso2.carbon.sample.deployer.mgt</export.package>
-        <import.package>*</import.package>
+        <provide.capability>
+            osgi.service;effective:=active;
+            objectClass="org.wso2.carbon.sample.deployer.mgt.DeployerManager";
+            dependent-component-key="carbon-sample-transport-mgt",
+        </provide.capability>
     </properties>
 
 </project>