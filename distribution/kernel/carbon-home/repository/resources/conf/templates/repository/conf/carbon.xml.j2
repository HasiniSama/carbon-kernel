<?xml version="1.0" encoding="ISO-8859-1"?>
<!--
 Copyright (c) 2017, WSO2 Inc. (http://www.wso2.org) All Rights Reserved.

 Licensed under the Apache License, Version 2.0 (the "License");
 you may not use this file except in compliance with the License.
 You may obtain a copy of the License at

 http://www.apache.org/licenses/LICENSE-2.0

 Unless required by applicable law or agreed to in writing, software
 distributed under the License is distributed on an "AS IS" BASIS,
 WITHOUT WARRANTIES OR CONDITIONS OF ANY KIND, either express or implied.
 See the License for the specific language governing permissions and
 limitations under the License.
-->

<!--
    This is the main server configuration file

    ${carbon.home} represents the carbon.home system property.
    Other system properties can be specified in a similar manner.
-->
<Server xmlns="http://wso2.org/projects/carbon/carbon.xml" xmlns:svns="http://org.wso2.securevault/configuration">

    <!--
       Product Name
    -->
    <Name>${product.name}</Name>

    <!--
       machine readable unique key to identify each product
    -->
    <ServerKey>${product.key}</ServerKey>

    <!--
       Product Version
    -->
    <Version>${product.version}</Version>

    <!--
       Host name or IP address of the machine hosting this server
       e.g. www.wso2.org, 192.168.1.10
       This is will become part of the End Point Reference of the
       services deployed on this server instance.
    -->
    {%if server.hostname is defined %}
    <HostName>{{server.hostname}}</HostName>
     {% endif %}
    <!--
    Host name to be used for the Carbon management console
    -->
     {%if server.hostname is defined %}
    <MgtHostName>{{server.hostname}}</MgtHostName>
     {% endif %}

    <!--
        The URL of the back end server. This is where the admin services are hosted and
        will be used by the clients in the front end server.
        This is required only for the Front-end server. This is used when seperating BE server from FE server
       -->
    <ServerURL>local:/${carbon.context}/services/</ServerURL>
    <!--
    <ServerURL>https://${carbon.local.ip}:${carbon.management.port}${carbon.context}/services/</ServerURL>
    -->
     <!--
     The URL of the index page. This is where the user will be redirected after signing in to the
     carbon server.
     -->
    <!-- IndexPageURL>/carbon/admin/index.jsp</IndexPageURL-->

    <!--
    For cApp deployment, we have to identify the roles that can be acted by the current server.
    The following property is used for that purpose. Any number of roles can be defined here.
    Regular expressions can be used in the role.
    Ex : <Role>.*</Role> means this server can act any role
    -->
    <ServerRoles>
        <Role>${default.server.role}</Role>
    </ServerRoles>

    <!-- uncommnet this line to subscribe to a bam instance automatically -->
    <!--<BamServerURL>https://bamhost:bamport/services/</BamServerURL>-->

    <!--
       The fully qualified name of the server
    -->
    <Package>org.wso2.carbon</Package>

    <!--
       Webapp context root of WSO2 Carbon management console.
    -->
    <WebContextRoot>/</WebContextRoot>

    <!--
    	Proxy context path is a useful parameter to add a proxy path when a Carbon server is fronted by reverse proxy. In addtion
        to the proxy host and proxy port this parameter allows you add a path component to external URLs. e.g.
     		URL of the Carbon server -> https://10.100.1.1:9443/carbon
   		URL of the reverse proxy -> https://prod.abc.com/appserver/carbon

   	appserver - proxy context path. This specially required whenever you are generating URLs to displace in
   	Carbon UI components.
    -->
    {% if server.proxy_context_path is defined %}
    <MgtProxyContextPath>{{server.proxy_context_path}}</MgtProxyContextPath>
    <ProxyContextPath>{{server.proxy_context_path}}</ProxyContextPath>
    {% endif %}

    <!-- In-order to  get the registry http Port from the back-end when the default http transport is not the same-->
    <!--RegistryHttpPort>9763</RegistryHttpPort-->

    <!--
    Number of items to be displayed on a management console page. This is used at the
    backend server for pagination of various items.
    -->
    <ItemsPerPage>15</ItemsPerPage>

    <!-- The endpoint URL of the cloud instance management Web service -->
    <!--<InstanceMgtWSEndpoint>https://ec2.amazonaws.com/</InstanceMgtWSEndpoint>-->

    <!--
       Ports used by this server
    -->
    <Ports>

        <!-- Ports offset. This entry will set the value of the ports defined below to
         the define value + Offset.
         e.g. Offset=2 and HTTPS port=9443 will set the effective HTTPS port to 9445
         -->
        <Offset>{{server.offset | default('0')}}</Offset>

        <!-- The JMX Ports -->
        <JMX>
            <!--The port RMI registry is exposed-->
            <RMIRegistryPort>{{monitoring.jmx.rmi_registry_port}}</RMIRegistryPort>
            <!--The port RMI server should be exposed-->
            <RMIServerPort>{{monitoring.jmx.rmi_server_port}}</RMIServerPort>
        </JMX>

        <!-- Embedded LDAP server specific ports -->
        <EmbeddedLDAP>
            <!-- Port which embedded LDAP server runs -->
            <LDAPServerPort>10389</LDAPServerPort>
            <!-- Port which KDC (Kerberos Key Distribution Center) server runs -->
            <KDCServerPort>8000</KDCServerPort>
        </EmbeddedLDAP>

	<!--
             Override datasources JNDIproviderPort defined in bps.xml and datasources.properties files
	-->
	<!--<JNDIProviderPort>2199</JNDIProviderPort>-->
	<!--Override receive port of thrift based entitlement service.-->
	<ThriftEntitlementReceivePort>10500</ThriftEntitlementReceivePort>

    <!--
     This is the proxy port of the worker cluster. These need to be configured in a scenario where
     manager node is not exposed through the load balancer through which the workers are exposed
     therefore doesn't have a proxy port.
    <WorkerHttpProxyPort>80</WorkerHttpProxyPort>
    <WorkerHttpsProxyPort>443</WorkerHttpsProxyPort>
    -->

    </Ports>

    <!--
        JNDI Configuration
    -->
    <JNDI>
        <!--
             The fully qualified name of the default initial context factory
        -->
        <DefaultInitialContextFactory>org.wso2.carbon.tomcat.jndi.CarbonJavaURLContextFactory</DefaultInitialContextFactory>
        <!--
             The restrictions that are done to various JNDI Contexts in a Multi-tenant environment
        -->
        <Restrictions>
            <!--
                Contexts that will be available only to the super-tenant
            -->
            <!-- <SuperTenantOnly>
                <UrlContexts>
                    <UrlContext>
                        <Scheme>foo</Scheme>
                    </UrlContext>
                    <UrlContext>
                        <Scheme>bar</Scheme>
                    </UrlContext>
                </UrlContexts>
            </SuperTenantOnly> -->
            <!--
                Contexts that are common to all tenants
            -->
            <AllTenants>
                <UrlContexts>
                    <UrlContext>
                        <Scheme>java</Scheme>
                    </UrlContext>
                    <!-- <UrlContext>
                        <Scheme>foo</Scheme>
                    </UrlContext> -->
                </UrlContexts>
            </AllTenants>
            <!--
                 All other contexts not mentioned above will be available on a per-tenant basis
                 (i.e. will not be shared among tenants)
            -->
        </Restrictions>
    </JNDI>

    <!--
        Property to determine if the server is running an a cloud deployment environment.
        This property should only be used to determine deployment specific details that are
        applicable only in a cloud deployment, i.e when the server deployed *-as-a-service.
    -->
    <IsCloudDeployment>false</IsCloudDeployment>

    <!--
	Property to determine whether usage data should be collected for metering purposes
    -->
    <EnableMetering>false</EnableMetering>

    <!-- The Max time a thread should take for execution in seconds -->
    <MaxThreadExecutionTime>600</MaxThreadExecutionTime>

    <!--
        A flag to enable or disable Ghost Deployer. By default this is set to false. That is
        because the Ghost Deployer works only with the HTTP/S transports. If you are using
        other transports, don't enable Ghost Deployer.
    -->
    <GhostDeployment>
        <Enabled>false</Enabled>
    </GhostDeployment>


    <!--
        Eager loading or lazy loading is a design pattern commonly used in computer programming which
        will initialize an object upon creation or load on-demand. In carbon, lazy loading is used to
        load tenant when a request is received only. Similarly Eager loading is used to enable load
        existing tenants after carbon server starts up. Using this feature, you will be able to include
        or exclude tenants which are to be loaded when server startup.

        We can enable only one LoadingPolicy at a given time.

        1. Tenant Lazy Loading
           This is the default behaviour and enabled by default. With this policy, tenants are not loaded at
           server startup, but loaded based on-demand (i.e when a request is received for a tenant).
           The default tenant idle time is 30 minutes.

        2. Tenant Eager Loading
           This is by default not enabled. It can be be enabled by un-commenting the <EagerLoading> section.
           The eager loading configurations supported are as below. These configurations can be given as the
           value for <Include> element with eager loading.
                (i)Load all tenants when server startup             -   *
                (ii)Load all tenants except foo.com & bar.com       -   *,!foo.com,!bar.com
                (iii)Load only foo.com &  bar.com to be included    -   foo.com,bar.com
    -->
    <Tenant>
        <LoadingPolicy>
            {% if tenant_mgt.eager_loading_tenants is not defined %}
            <LazyLoading>
                <IdleTime>{{tenant_mgt.tenant_idle_timeout | default('30')}}</IdleTime>
            </LazyLoading>
            {% else %}
            <EagerLoading>
                <Include>{{tenant_mgt.eager_loading_tenants}}</Include>
            </EagerLoading>
            {% endif %}
        </LoadingPolicy>
    </Tenant>

    <!--
     Caching related configurations
    -->
    <Cache>
        <!-- Default cache timeout in minutes -->
        <DefaultCacheTimeout>{{server.default_cache_timeout}}</DefaultCacheTimeout>
        <!-- Force all caches to act as local -->
        <ForceLocalCache>{{server.force_local_cache}}</ForceLocalCache>
        <DiscardEmptyCaches>{{server.discard_empty_caches}}</DiscardEmptyCaches>
    </Cache>

    <!--
    Axis2 related configurations
    -->
    <Axis2Config>
        <!--
             Location of the Axis2 Services & Modules repository

             This can be a directory in the local file system, or a URL.

             e.g.
             1. /home/wso2wsas/repository/ - An absolute path
             2. repository - In this case, the path is relative to CARBON_HOME
             3. file:///home/wso2wsas/repository/
             4. http://wso2wsas/repository/
        -->
        <RepositoryLocation>${carbon.home}/repository/deployment/server/</RepositoryLocation>

        <!--
         Deployment update interval in seconds. This is the interval between repository listener
         executions.
        -->
        <DeploymentUpdateInterval>15</DeploymentUpdateInterval>

        <!--
            Location of the main Axis2 configuration descriptor file, a.k.a. axis2.xml file

            This can be a file on the local file system, or a URL

            e.g.
            1. /home/repository/axis2.xml - An absolute path
            2. conf/axis2.xml - In this case, the path is relative to CARBON_HOME
            3. file:///home/carbon/repository/axis2.xml
            4. http://repository/conf/axis2.xml
        -->
        <ConfigurationFile>${carbon.home}/repository/conf/axis2/axis2.xml</ConfigurationFile>

        <!--
          ServiceGroupContextIdleTime, which will be set in ConfigurationContex
          for multiple clients which are going to access the same ServiceGroupContext
          Default Value is 30 Sec.
        -->
        <ServiceGroupContextIdleTime>30000</ServiceGroupContextIdleTime>

        <!--
          This repository location is used to crete the client side configuration
          context used by the server when calling admin services.
        -->
        <ClientRepositoryLocation>${carbon.home}/repository/deployment/client/</ClientRepositoryLocation>
        <!-- This axis2 xml is used in createing the configuration context by the FE server
         calling to BE server -->
        <clientAxis2XmlLocation>${carbon.home}/repository/conf/axis2/axis2_client.xml</clientAxis2XmlLocation>
        <!-- If this parameter is set, the ?wsdl on an admin service will not give the admin service wsdl. -->
        {% if admin_service.wsdl.enable is sameas true %}
        <HideAdminServiceWSDLs>false</HideAdminServiceWSDLs>
        {% else %}
        <HideAdminServiceWSDLs>true</HideAdminServiceWSDLs>
        {% endif %}

	<!--WARNING-Use With Care! Uncommenting bellow parameter would expose all AdminServices in HTTP transport.
	With HTTP transport your credentials and data routed in public channels are vulnerable for sniffing attacks.
	Use bellow parameter ONLY if your communication channels are confirmed to be secured by other means -->
        <!--HttpAdminServices>*</HttpAdminServices-->

    </Axis2Config>

    <!--
       The default user roles which will be created when the server
       is started up for the first time.
    -->
    <ServiceUserRoles>
        <Role>
            <Name>admin</Name>
            <Description>Default Administrator Role</Description>
        </Role>
        <Role>
            <Name>user</Name>
            <Description>Default User Role</Description>
        </Role>
    </ServiceUserRoles>

    <!--
       Configurations related to Carbon Crypto Service which is a crypto framework used inside Carbon products.
    -->
    <CryptoService>

        <Enabled>true</Enabled>

        <!-- The crypto provider which is used for internal data encryption and decryption -->
        {% if encryption.internal_crypto_provider is defined %}
        <InternalCryptoProviderClassName>{{encryption.internal_crypto_provider}}</InternalCryptoProviderClassName>
        {% else %}
        <InternalCryptoProviderClassName>org.wso2.carbon.crypto.provider.KeyStoreBasedInternalCryptoProvider</InternalCryptoProviderClassName>
        {% endif %}

        {% if encryption.key is defined %}
        <Secret>{{encryption.key}}</Secret>
        {% endif %}
        <!--
            The crypto provider which is used for the crypto needs which come when communicating with external parties.
            e.g. Signing, Decrypting.
        -->
        <ExternalCryptoProviderClassName>org.wso2.carbon.core.encryption.KeyStoreBasedExternalCryptoProvider</ExternalCryptoProviderClassName>

        <!--
            The list of key resolvers which will be used based on the context when handling crypto with external parties.

            e.g. Resolving the public key of an external entity.
        -->
        <KeyResolvers>
            <KeyResolver className="org.wso2.carbon.crypto.defaultProvider.resolver.ContextIndependentKeyResolver" priority="-1"/>
        </KeyResolvers>

        <!--
            Uncomment the following configuration to use hardware security module for cryptographic operations.
            Provide configurations as detailed in each tag.
        -->

        <!--
            <HSMBasedCryptoProviderConfig>
                <HSMConfiguration>
                    <PKCS11Module>#AbsolutePathToHSMModule</PKCS11Module>
                    <SlotConfiguration>
                        <Slot id="#SlotID" pin="#UserPIN"/>
                    </SlotConfiguration>
                </HSMConfiguration>

                <InternalProvider>
                    <InternalProviderSlotID>#SlotIDOfInternalProvider</InternalProviderSlotID>
                    <KeyAlias>#KeyAlias</KeyAlias>
                </InternalProvider>

                <ExternalProvider>
                    <ExternalProviderSlotID>#SlotIDOfExternalProvider</ExternalProviderSlotID>
                </ExternalProvider>

                <HSMStore>
                    <Enabled>false</Enabled>
                </HSMStore>
            </HSMBasedCryptoProviderConfig>
        -->
    </CryptoService>

    <!--
      Enable following config to allow Emails as usernames.
    -->
    <EnableEmailUserName>{{tenant_mgt.enable_email_domain | default('false')}}</EnableEmailUserName>

    <!--
      Security configurations
    -->
    <Security>
        <!--
            KeyStore which will be used for encrypting/decrypting passwords
            and other sensitive information.
        -->
        <KeyStore>
            <!-- Keystore file location-->
            <Location>${carbon.home}/repository/resources/security/{{keystore.primary.file_name}}</Location>
            <!-- Keystore type (JKS/PKCS12 etc.)-->
            <Type>{{keystore.primary.type}}</Type>
            <!-- Keystore password-->
            <Password>{{keystore.primary.password}}</Password>
            <!-- Private Key alias-->
            <KeyAlias>{{keystore.primary.alias}}</KeyAlias>
            <!-- Private Key password-->
            <KeyPassword>{{keystore.primary.key_password}}</KeyPassword>
        </KeyStore>

        <!--
            The KeyStore which is used for encrypting/decrypting internal data.
            This block is read by Carbon Crypto Service.
        -->
        <InternalKeyStore>
            <!-- Keystore file location-->
            <Location>${carbon.home}/repository/resources/security/{{keystore.internal.file_name}}</Location>
            <!-- Keystore type (JKS/PKCS12 etc.)-->
            <Type>{{keystore.internal.type}}</Type>
            <!-- Keystore password-->
            <Password>{{keystore.internal.password}}</Password>
            <!-- Private Key alias-->
            <KeyAlias>{{keystore.internal.alias}}</KeyAlias>
            <!-- Private Key password-->
            <KeyPassword>{{keystore.internal.key_password}}</KeyPassword>
        </InternalKeyStore>

        <!--
            System wide trust-store which is used to maintain the certificates of all
            the trusted parties.
        -->
        <TrustStore>
            <!-- trust-store file location -->
            <Location>${carbon.home}/repository/resources/security/{{truststore.file_name}}</Location>
            <!-- trust-store type (JKS/PKCS12 etc.) -->
            <Type>{{truststore.type}}</Type>
            <!-- trust-store password -->
            <Password>{{truststore.password}}</Password>
        </TrustStore>

        <!--
            The Authenticator configuration to be used at the JVM level. We extend the
            java.net.Authenticator to make it possible to authenticate to given servers and
            proxies.
        -->
        <NetworkAuthenticatorConfig>
            <!--
                Below is a sample configuration for a single authenticator. Please note that
                all child elements are mandatory. Not having some child elements would lead to
                exceptions at runtime.
            -->
            <!-- <Credential> -->
                <!--
                    the pattern that would match a subset of URLs for which this authenticator
                    would be used
                -->
                <!-- <Pattern>regularExpression</Pattern> -->
                <!--
                    the type of this authenticator. Allowed values are:
                    1. server
                    2. proxy
                -->
                <!-- <Type>proxy</Type> -->
                <!-- the username used to log in to server/proxy -->
                <!-- <Username>username</Username> -->
                <!-- the password used to log in to server/proxy -->
                <!-- <Password>password</Password> -->
            <!-- </Credential> -->
        </NetworkAuthenticatorConfig>

        <!--
         The Tomcat realm to be used for hosted Web applications. Allowed value is UserManager.
         If this is set to 'UserManager', the realm will pick users & roles from the system's
         WSO2 User Manager.
        -->
        <TomcatRealm>UserManager</TomcatRealm>

	<!--Option to disable storing of tokens issued by STS-->
	<DisableTokenStore>false</DisableTokenStore>

	<!--
	 Security token store class name. If this is not set, default class will be
	 org.wso2.carbon.security.util.SecurityTokenStore
	-->
	<!--TokenStoreClassName>org.wso2.carbon.identity.sts.store.DBTokenStore</TokenStoreClassName-->

        <XSSPreventionConfig>
            <Enabled>true</Enabled>
            <Rule>allow</Rule>
            <Patterns>
                <!--Pattern></Pattern-->
            </Patterns>
        </XSSPreventionConfig>

        {% if sts.signature_algorithm is defined %}
        <STSSignatureAlgorithm>{{sts.signature_algorithm}}</STSSignatureAlgorithm>
        {% endif %}
        {% if sts.digest_algorithm is defined %}
        <STSDigestAlgorithm>{{sts.digest_algorithm}}</STSDigestAlgorithm>
        {% endif %}
    </Security>

    <!--
       The temporary work directory
    -->
    <WorkDirectory>${carbon.home}/tmp/work</WorkDirectory>

    <!--
       House-keeping configuration
    -->
    <HouseKeeping>

        <!--
           true  - Start House-keeping thread on server startup
           false - Do not start House-keeping thread on server startup.
                   The user will run it manually as and when he wishes.
        -->
        <AutoStart>true</AutoStart>

        <!--
           The interval in *minutes*, between house-keeping runs
        -->
        <Interval>10</Interval>

        <!--
          The maximum time in *minutes*, temp files are allowed to live
          in the system. Files/directories which were modified more than
          "MaxTempFileLifetime" minutes ago will be removed by the
          house-keeping task
        -->
        <MaxTempFileLifetime>30</MaxTempFileLifetime>
    </HouseKeeping>

    <!--
       Configuration for handling different types of file upload & other file uploading related
       config parameters.
       To map all actions to a particular FileUploadExecutor, use
       <Action>*</Action>
    -->
    <FileUploadConfig>
        <!--
           The total file upload size limit in MB
        -->
        <TotalFileSizeLimit>{{server.file_upload.file_size_limit}}</TotalFileSizeLimit>

        <Mapping>
            <Actions>
                <Action>keystore</Action>
                <Action>certificate</Action>
                <Action>*</Action>
            </Actions>
            <Class>org.wso2.carbon.ui.transports.fileupload.AnyFileUploadExecutor</Class>
        </Mapping>

        <Mapping>
            <Actions>
                <Action>jarZip</Action>
            </Actions>
            <Class>org.wso2.carbon.ui.transports.fileupload.JarZipUploadExecutor</Class>
        </Mapping>
        <Mapping>
            <Actions>
                <Action>dbs</Action>
            </Actions>
            <Class>org.wso2.carbon.ui.transports.fileupload.DBSFileUploadExecutor</Class>
        </Mapping>
        <Mapping>
            <Actions>
                <Action>tools</Action>
            </Actions>
            <Class>org.wso2.carbon.ui.transports.fileupload.ToolsFileUploadExecutor</Class>
        </Mapping>
        <Mapping>
            <Actions>
                <Action>toolsAny</Action>
            </Actions>
            <Class>org.wso2.carbon.ui.transports.fileupload.ToolsAnyFileUploadExecutor</Class>
        </Mapping>
    </FileUploadConfig>

    <!-- FileNameRegEx is used to validate the file input/upload/write-out names.
    e.g.
     <FileNameRegEx>^(?!(?:CON|PRN|AUX|NUL|COM[1-9]|LPT[1-9])(?:\.[^.])?$)[^&lt;&gt:"/\\|?*\x00-\x1F][^&lt;&gt:"/\\|?*\x00-\x1F\ .]$</FileNameRegEx>
    -->
    <!--<FileNameRegEx></FileNameRegEx>-->

    <!--
       Processors which process special HTTP GET requests such as ?wsdl, ?policy etc.

       In order to plug in a processor to handle a special request, simply add an entry to this
       section.

       The value of the Item element is the first parameter in the query string(e.g. ?wsdl)
       which needs special processing

       The value of the Class element is a class which implements
       org.wso2.carbon.transport.HttpGetRequestProcessor
    -->
    <HttpGetRequestProcessors>
        <Processor>
            <Item>info</Item>
            <Class>org.wso2.carbon.core.transports.util.InfoProcessor</Class>
        </Processor>
        <Processor>
            <Item>wsdl</Item>
            <Class>org.wso2.carbon.core.transports.util.Wsdl11Processor</Class>
        </Processor>
        <Processor>
            <Item>wsdl2</Item>
            <Class>org.wso2.carbon.core.transports.util.Wsdl20Processor</Class>
        </Processor>
        <Processor>
            <Item>xsd</Item>
            <Class>org.wso2.carbon.core.transports.util.XsdProcessor</Class>
        </Processor>
    </HttpGetRequestProcessors>

    <!-- Deployment Synchronizer Configuration. Enable value to true when running with "svn based" dep sync.
	In master nodes you need to set both AutoCommit and AutoCheckout to true
	and in  worker nodes set only AutoCheckout to true.
    -->
    <DeploymentSynchronizer>
        <Enabled>false</Enabled>
        <AutoCommit>false</AutoCommit>
        <AutoCheckout>true</AutoCheckout>
        <RepositoryType>svn</RepositoryType>
        <SvnUrl>http://svnrepo.example.com/repos/</SvnUrl>
        <SvnUser>username</SvnUser>
        <SvnPassword>password</SvnPassword>
        <SvnUrlAppendTenantId>true</SvnUrlAppendTenantId>
    </DeploymentSynchronizer>

    <!-- Mediation persistence configurations. Only valid if mediation features are available i.e. ESB -->
    <!--<MediationConfig>
        <LoadFromRegistry>false</LoadFromRegistry>
        <SaveToFile>false</SaveToFile>
        <Persistence>enabled</Persistence>
        <RegistryPersistence>enabled</RegistryPersistence>
    </MediationConfig>-->

    <!--
    Server intializing code, specified as implementation classes of org.wso2.carbon.core.ServerInitializer.
    This code will be run when the Carbon server is initialized
    -->
    <ServerInitializers>
        <!--<Initializer></Initializer>-->
    </ServerInitializers>

    <!--
    Indicates whether the Carbon Servlet is required by the system, and whether it should be
    registered
    -->
    <RequireCarbonServlet>${require.carbon.servlet}</RequireCarbonServlet>

    <!--
    Carbon H2 OSGI Configuration
    By default non of the servers start.
        name="web" - Start the web server with the H2 Console
        name="webPort" - The port (default: 8082)
        name="webAllowOthers" - Allow other computers to connect
        name="webSSL" - Use encrypted (HTTPS) connections
        name="tcp" - Start the TCP server
        name="tcpPort" - The port (default: 9092)
        name="tcpAllowOthers" - Allow other computers to connect
        name="tcpSSL" - Use encrypted (SSL) connections
        name="pg" - Start the PG server
        name="pgPort"  - The port (default: 5435)
        name="pgAllowOthers"  - Allow other computers to connect
        name="trace" - Print additional trace information; for all servers
        name="baseDir" - The base directory for H2 databases; for all servers
    -->
    <!--H2DatabaseConfiguration>
        <property name="web" />
        <property name="webPort">8082</property>
        <property name="webAllowOthers" />
        <property name="webSSL" />
        <property name="tcp" />
        <property name="tcpPort">9092</property>
        <property name="tcpAllowOthers" />
        <property name="tcpSSL" />
        <property name="pg" />
        <property name="pgPort">5435</property>
        <property name="pgAllowOthers" />
        <property name="trace" />
        <property name="baseDir">${carbon.home}</property>
    </H2DatabaseConfiguration-->

    {% if database_configuration.enable_h2_console %}
    <H2DatabaseConfiguration>
        <property name="web"/>
        <property name="webPort">8082</property>
        <property name="webAllowOthers"/>
    </H2DatabaseConfiguration>
    {% endif %}

    <!--Disabling statistics reporter by default-->
    <StatisticsReporterDisabled>true</StatisticsReporterDisabled>

    <!-- Enable accessing Admin Console via HTTP -->
    <!-- EnableHTTPAdminConsole>true</EnableHTTPAdminConsole -->

    <!--
       Default Feature Repository of WSO2 Carbon.
    -->
    <FeatureRepository>
	    <RepositoryName>default repository</RepositoryName>
	    <RepositoryURL>${p2.repo.url}</RepositoryURL>
    </FeatureRepository>

    <!--
	Configure API Management
   -->
   <APIManagement>

	<!--Uses the embedded API Manager by default. If you want to use an external
	API Manager instance to manage APIs, configure below  externalAPIManager-->

	<Enabled>true</Enabled>

	<!--Uncomment and configure API Gateway and
	Publisher URLs to use external API Manager instance-->

	<!--ExternalAPIManager>

		<APIGatewayURL>http://localhost:8281</APIGatewayURL>
		<APIPublisherURL>http://localhost:8281/publisher</APIPublisherURL>

	</ExternalAPIManager-->

	<LoadAPIContextsInServerStartup>true</LoadAPIContextsInServerStartup>
   </APIManagement>
<<<<<<< HEAD
=======

      {% if sts.time_to_live is defined %}
      <STSTimeToLive>{{sts.time_to_live}}</STSTimeToLive>
      {% endif %}

>>>>>>> f7f9f8fe
</Server><|MERGE_RESOLUTION|>--- conflicted
+++ resolved
@@ -768,12 +768,7 @@
 
 	<LoadAPIContextsInServerStartup>true</LoadAPIContextsInServerStartup>
    </APIManagement>
-<<<<<<< HEAD
-=======
-
       {% if sts.time_to_live is defined %}
       <STSTimeToLive>{{sts.time_to_live}}</STSTimeToLive>
       {% endif %}
-
->>>>>>> f7f9f8fe
 </Server>