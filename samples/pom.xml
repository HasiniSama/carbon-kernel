<?xml version="1.0" encoding="UTF-8"?>
<project xmlns="http://maven.apache.org/POM/4.0.0" xmlns:xsi="http://www.w3.org/2001/XMLSchema-instance"
         xsi:schemaLocation="http://maven.apache.org/POM/4.0.0 http://maven.apache.org/xsd/maven-4.0.0.xsd">
    <modelVersion>4.0.0</modelVersion>

    <parent>
        <groupId>org.wso2.carbon</groupId>
        <artifactId>carbon-parent</artifactId>
        <version>4.4.0-SNAPSHOT</version>
        <relativePath>../parent/pom.xml</relativePath>
    </parent>

    <artifactId>samples</artifactId>
    <version>4.4.0-SNAPSHOT</version>
    <packaging>pom</packaging>
    <name>WSO2 Carbon - Samples</name>
    <description>Carbon kernel sample</description>
    <url>http://wso2.org</url>

<<<<<<< HEAD
    <parent>
        <groupId>org.wso2</groupId>
        <artifactId>wso2</artifactId>
        <version>1</version>
    </parent>

    <properties>
        <project.build.sourceEncoding>UTF-8</project.build.sourceEncoding>

        <carbon.platform.version>4.4.0-SNAPSHOT</carbon.platform.version>
        <carbon.feature.version>4.4.0-SNAPSHOT</carbon.feature.version>
        <carbon.p2.plugin.version>1.5.4</carbon.p2.plugin.version>
        <axis2.osgi.version>1.6.1.wso2v11</axis2.osgi.version>
        <axis2.client.osgi.version>1.6.1.wso2v11</axis2.client.osgi.version>
        <orbit.version.axiom>1.2.11.wso2v5</orbit.version.axiom>
        <orbit.version.wsdl4j>1.6.2.wso2v4</orbit.version.wsdl4j>

    </properties>

    <modules>
        <module>student-manager</module>
    </modules>


    <build>
	<pluginManagement>
		<plugins>
			<plugin>
            			<groupId>org.apache.felix</groupId>
                   		<artifactId>maven-bundle-plugin</artifactId>
                    		<version>2.3.5</version>
                    		<extensions>true</extensions>
                    		<configuration>
                        		<obrRepository>NONE</obrRepository>
                    		</configuration>
                	</plugin>
		</plugins>
	</pluginManagement>

        <plugins>
            <plugin>
                <groupId>org.apache.maven.plugins</groupId>
                <artifactId>maven-compiler-plugin</artifactId>
                <configuration>
                    <encoding>UTF-8</encoding>
                    <source>1.6</source>
                    <target>1.6</target>
                </configuration>
            </plugin>
	    <plugin>
                <groupId>org.apache.maven.plugins</groupId>
                <artifactId>maven-release-plugin</artifactId>
                <configuration>
                    <preparationGoals>clean install</preparationGoals>
                    <autoVersionSubmodules>true</autoVersionSubmodules>
                </configuration>
            </plugin>
        </plugins>
    </build>
=======
    <modules>
        <module>student-manager</module>
    </modules>
>>>>>>> efb28842
</project><|MERGE_RESOLUTION|>--- conflicted
+++ resolved
@@ -17,69 +17,7 @@
     <description>Carbon kernel sample</description>
     <url>http://wso2.org</url>
 
-<<<<<<< HEAD
-    <parent>
-        <groupId>org.wso2</groupId>
-        <artifactId>wso2</artifactId>
-        <version>1</version>
-    </parent>
-
-    <properties>
-        <project.build.sourceEncoding>UTF-8</project.build.sourceEncoding>
-
-        <carbon.platform.version>4.4.0-SNAPSHOT</carbon.platform.version>
-        <carbon.feature.version>4.4.0-SNAPSHOT</carbon.feature.version>
-        <carbon.p2.plugin.version>1.5.4</carbon.p2.plugin.version>
-        <axis2.osgi.version>1.6.1.wso2v11</axis2.osgi.version>
-        <axis2.client.osgi.version>1.6.1.wso2v11</axis2.client.osgi.version>
-        <orbit.version.axiom>1.2.11.wso2v5</orbit.version.axiom>
-        <orbit.version.wsdl4j>1.6.2.wso2v4</orbit.version.wsdl4j>
-
-    </properties>
-
     <modules>
         <module>student-manager</module>
     </modules>
-
-
-    <build>
-	<pluginManagement>
-		<plugins>
-			<plugin>
-            			<groupId>org.apache.felix</groupId>
-                   		<artifactId>maven-bundle-plugin</artifactId>
-                    		<version>2.3.5</version>
-                    		<extensions>true</extensions>
-                    		<configuration>
-                        		<obrRepository>NONE</obrRepository>
-                    		</configuration>
-                	</plugin>
-		</plugins>
-	</pluginManagement>
-
-        <plugins>
-            <plugin>
-                <groupId>org.apache.maven.plugins</groupId>
-                <artifactId>maven-compiler-plugin</artifactId>
-                <configuration>
-                    <encoding>UTF-8</encoding>
-                    <source>1.6</source>
-                    <target>1.6</target>
-                </configuration>
-            </plugin>
-	    <plugin>
-                <groupId>org.apache.maven.plugins</groupId>
-                <artifactId>maven-release-plugin</artifactId>
-                <configuration>
-                    <preparationGoals>clean install</preparationGoals>
-                    <autoVersionSubmodules>true</autoVersionSubmodules>
-                </configuration>
-            </plugin>
-        </plugins>
-    </build>
-=======
-    <modules>
-        <module>student-manager</module>
-    </modules>
->>>>>>> efb28842
 </project>